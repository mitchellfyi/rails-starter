# frozen_string_literal: true

require 'thor'
require 'fileutils'
<<<<<<< HEAD
require 'logger'
require 'time'

module Synth
  class CLI < Thor
    include Thor::Actions
    
    def self.exit_on_failure?
      true
    end
    
    def self.source_root
      File.expand_path('../templates', __dir__)
    end

=======

module Synth
  class CLI < Thor
    TEMPLATE_PATH = File.expand_path('../templates/synth', __dir__)

    desc 'list', 'List available and installed modules'
    def list
      puts 'Available modules:'
      
      if Dir.exist?(TEMPLATE_PATH)
        Dir.children(TEMPLATE_PATH).each { |m| puts "  - #{m}" }
      else
        puts '  (none found)'
      end
    end

    desc 'add MODULE', 'Add a feature module to your app'
    def add(module_name)
      module_path = File.join(TEMPLATE_PATH, module_name)
      
      unless Dir.exist?(module_path)
        puts "❌ Module '#{module_name}' not found in #{TEMPLATE_PATH}"
        puts "Available modules: #{Dir.exist?(TEMPLATE_PATH) ? Dir.children(TEMPLATE_PATH).join(', ') : 'none'}"
        exit 1
      end

      class_option :verbose, type: :boolean, aliases: '-v', desc: 'Verbose output'
>>>>>>> 67e89d2a
    desc 'new', 'Setup scaffolding for new application'
    option :verbose, type: :boolean, aliases: ['-v'], desc: 'Enable verbose output'
    def new
      log_operation('new', description: 'Setting up scaffolding for new application')
      
      # Ensure basic directory structure exists
      %w[app/models app/controllers app/views lib/templates/synth config log].each do |dir|
        empty_directory(dir)
      end

      # Create basic configuration files
      create_file 'config/synth_modules.json', JSON.pretty_generate({
        installed: {},
        version: '1.0.0'
      })

      # Create .env.example if it doesn't exist
      unless File.exist?('.env.example')
        create_file '.env.example', <<~ENV
          # Rails
          SECRET_KEY_BASE=

          # Database
          DATABASE_URL=

          # Redis
          REDIS_URL=

          # AI Providers
          OPENAI_API_KEY=
          ANTHROPIC_API_KEY=
          
          # Stripe
          STRIPE_PUBLISHABLE_KEY=
          STRIPE_SECRET_KEY=
          STRIPE_WEBHOOK_SECRET=
        ENV
      end

      log_operation('new_complete', description: 'Application scaffolding setup complete')
      puts "✅ New application scaffolding complete. Run 'bin/synth list' to see available modules."
    end

    desc 'add MODULE', 'Add a feature module to your app'
    option :verbose, type: :boolean, aliases: ['-v'], desc: 'Enable verbose output'
    def add(feature)
<<<<<<< HEAD
      log_operation('add_start', module: feature, description: "Adding module #{feature}")
      
      module_path = File.join(modules_path, feature)
      install_script = File.join(module_path, 'install.rb')
      
      unless Dir.exist?(module_path)
        error_msg = "Module '#{feature}' not found in templates"
        log_operation('add_error', module: feature, error: error_msg)
        puts "❌ #{error_msg}"
        available_modules = Dir.exist?(modules_path) ? Dir.children(modules_path) : []
        puts "Available modules: #{available_modules.join(', ')}" if available_modules.any?
        exit(1)
      end

      # Check if module is already installed
      installed_modules = load_installed_modules
      if installed_modules.dig('installed', feature)
        puts "⚠️  Module '#{feature}' is already installed"
        return
      end

      # Execute the install script if it exists
      if File.exist?(install_script)
        puts "📦 Installing module: #{feature}"
        log_operation('install_script_run', module: feature, script: install_script)
        
        # Load and execute the install script in the context of this CLI
        load install_script
      end

      # Copy module files if they exist
      %w[migrations seeds].each do |subdir|
        source_dir = File.join(module_path, subdir)
        if Dir.exist?(source_dir)
          target_dir = File.join(Dir.pwd, subdir == 'migrations' ? 'db/migrate' : 'db/seeds')
          FileUtils.mkdir_p(target_dir)
          
          Dir.glob(File.join(source_dir, '*')).each do |file|
            if File.file?(file)
              target_file = File.join(target_dir, File.basename(file))
              FileUtils.cp(file, target_file)
              log_operation('file_copy', source: file, target: target_file)
            end
          end
        end
      end

      # Update installed modules tracking
      installed_modules['installed'] ||= {}
      installed_modules['installed'][feature] = {
        version: '1.0.0',
        installed_at: Time.now.iso8601
      }
      save_installed_modules(installed_modules)
      
      log_operation('add_complete', module: feature, description: "Module #{feature} installed successfully")
      puts "✅ Module '#{feature}' installed successfully"
    end

    desc 'remove MODULE', 'Remove a feature module from your app'
    option :verbose, type: :boolean, aliases: ['-v'], desc: 'Enable verbose output'
    def remove(feature)
      log_operation('remove_start', module: feature, description: "Removing module #{feature}")
      
      installed_modules = load_installed_modules
      
      unless installed_modules.dig('installed', feature)
        puts "⚠️  Module '#{feature}' is not installed"
        return
      end

      module_path = File.join(modules_path, feature)
      removal_script = File.join(module_path, 'remove.rb')
      
      # Execute removal script if it exists
      if File.exist?(removal_script)
        puts "🗑️  Removing module: #{feature}"
        log_operation('removal_script_run', module: feature, script: removal_script)
        load removal_script
      else
        puts "⚠️  No removal script found for '#{feature}'. Manual cleanup may be required."
      end

      # Remove from installed modules tracking
      installed_modules['installed'].delete(feature)
      save_installed_modules(installed_modules)
      
      log_operation('remove_complete', module: feature, description: "Module #{feature} removed successfully")
      puts "✅ Module '#{feature}' removed successfully"
=======
      templates_path = File.join(__dir__, '..', 'templates', 'synth')
      module_path = File.join(templates_path, feature)
      install_script = File.join(module_path, 'install.rb')
      
      unless Dir.exist?(module_path)
        puts "Error: Module '#{feature}' not found in #{templates_path}"
        return
      end
      
      unless File.exist?(install_script)
        puts "Error: Install script not found for module '#{feature}'"
        return
      end
      
      puts "Installing module: #{feature}"
      puts "Install script found at: #{install_script}"
      puts "Note: This would normally execute the Rails template installer"
      puts "Run the following in a Rails app to install:"
      puts "  rails app:template LOCATION=#{install_script}"
      puts "Adding module #{feature}..."
      
      module_path = File.expand_path("../../lib/templates/synth/#{feature}", __dir__)
      install_script = File.join(module_path, 'install.rb')
      
      unless File.exist?(install_script)
        puts "❌ Module '#{feature}' not found or has no install script"
        puts "Available modules:"
        list
        return
      end
      
      puts "📦 Installing #{feature} module..."
      
      # In a real Rails app, this would evaluate the install script
      # For now, just show what would be installed
      puts "✅ Module #{feature} would be installed"
      puts "📄 Install script: #{install_script}"
      
      # Show the install script content for verification
      if options[:verbose]
        puts "\n--- Install script content ---"
        puts File.read(install_script)
        puts "--- End install script ---\n"
      end

    def add(module_name)
      available_modules = %w[ai api billing cms admin]
      
      unless available_modules.include?(module_name)
        puts "❌ Unknown module: #{module_name}"
        puts "Available modules: #{available_modules.join(', ')}"
        return
      end

      module_path = File.expand_path("../templates/synth/#{module_name}", __dir__)
      install_file = File.join(module_path, 'install.rb')

      unless File.exist?(install_file)
        puts "❌ Module installer not found: #{install_file}"
        return
      end

      puts "📦 Installing #{module_name} module..."
      
      # Load and execute the installer in the context of a Rails generator
      require 'rails/generators'
      require 'rails/generators/base'
      
      generator_class = Class.new(Rails::Generators::Base) do
        include Rails::Generators::Actions
        
        def self.source_root
          Rails.root
        end
      end
      
      generator = generator_class.new
      generator.instance_eval(File.read(install_file))
      
      puts "✅ Successfully installed #{module_name} module!"
    rescue => e
      puts "❌ Error installing module: #{e.message}"
      puts e.backtrace.first(5).join("\n") if ENV['DEBUG']
    end

      installer_path = File.join(module_path, 'install.rb')
      
      unless File.exist?(installer_path)
        puts "❌ Install script not found for '#{module_name}' module"
        exit 1
      end

      puts "🔧 Installing #{module_name} module..."
      
      # Change to app root directory
      app_root = Dir.pwd
      
      # Execute the installer in the context of the Rails app
      begin
        load installer_path
        puts "✅ #{module_name} module installed successfully!"
      rescue StandardError => e
        puts "❌ Error installing #{module_name}: #{e.message}"
        exit 1
      end
>>>>>>> 67e89d2a
    end

    desc 'list', 'List available modules'
    def list
      templates_path = File.join(__dir__, '..', 'templates', 'synth')
      puts 'Available modules:'
      
      if Dir.exist?(templates_path)
        Dir.children(templates_path).each { |m| puts "  - #{m}" }
      else
        puts '  (none found)'
    desc 'remove MODULE', 'Remove a feature module from your app'
    def remove(module_name)
      puts "⚠️  Manual removal required for #{module_name} module"
      puts "Please review and remove the following that were added by this module:"
      puts "- Configuration files"
      puts "- Database migrations"
      puts "- Routes"
      puts "- Controllers and models"
      puts "See the module's README for specific removal instructions."
    desc 'list', 'List installed modules and versions'
    option :verbose, type: :boolean, aliases: ['-v'], desc: 'Enable verbose output'
    def list
<<<<<<< HEAD
      log_operation('list', description: 'Listing installed modules')
      
      installed_modules = load_installed_modules
      available_modules = Dir.exist?(modules_path) ? Dir.children(modules_path) : []
      
      puts "\n📦 Installed modules:"
      if installed_modules.dig('installed')&.any?
        installed_modules['installed'].each do |name, info|
          status = available_modules.include?(name) ? '✅' : '⚠️ (template missing)'
          puts "  #{status} #{name} (v#{info['version']}) - installed #{info['installed_at']}"
        end
      else
        puts "  (none)"
      end
      
      puts "\n🛠️  Available modules:"
      available_modules.each do |module_name|
        next if installed_modules.dig('installed', module_name)
        
        readme_path = File.join(modules_path, module_name, 'README.md')
        description = ''
        if File.exist?(readme_path)
          # Extract first line as description
          description = File.readlines(readme_path).find { |line| line.strip != '' && !line.start_with?('#') }
          description = " - #{description.strip}" if description
        end
        puts "  📄 #{module_name}#{description}"
      end
    end

    desc 'upgrade', 'Upgrade installed modules'
    option :verbose, type: :boolean, aliases: ['-v'], desc: 'Enable verbose output'
    def upgrade
      log_operation('upgrade_start', description: 'Starting module upgrades')
      
      installed_modules = load_installed_modules
      
      unless installed_modules.dig('installed')&.any?
        puts "No modules are currently installed"
        return
      end

      upgraded_count = 0
      installed_modules['installed'].each do |name, info|
        module_path = File.join(modules_path, name)
        upgrade_script = File.join(module_path, 'upgrade.rb')
        
        if File.exist?(upgrade_script)
          puts "⬆️  Upgrading module: #{name}"
          log_operation('upgrade_module', module: name, from_version: info['version'])
          load upgrade_script
          
          # Update version (in a real implementation, this would read from module metadata)
          info['upgraded_at'] = Time.now.iso8601
          upgraded_count += 1
        end
      end

      save_installed_modules(installed_modules)
      log_operation('upgrade_complete', upgraded_count: upgraded_count)
      puts "✅ Upgrade complete. #{upgraded_count} modules processed."
    end

    desc 'test [MODULE]', 'Run tests; if MODULE specified, run tests only for that module'
    option :verbose, type: :boolean, aliases: ['-v'], desc: 'Enable verbose output'
    def test(feature = nil)
      if feature == 'ai'
        log_operation('test_ai', description: 'Running AI tests')
        puts "🧠 Running AI tests..."
        
        # Check for AI module installation
        installed_modules = load_installed_modules
        unless installed_modules.dig('installed', 'ai')
          puts "⚠️  AI module is not installed. Run 'bin/synth add ai' first."
          return
        end

        # Run AI-specific tests
        test_commands = [
          'bundle exec rspec spec/models/prompt_template_spec.rb',
          'bundle exec rspec spec/jobs/llm_job_spec.rb',
          'bundle exec rspec spec/services/mcp_service_spec.rb'
        ]

        test_commands.each do |cmd|
          puts "Running: #{cmd}"
          unless system(cmd)
            puts "❌ Command failed: #{cmd}"
            log_operation('test_ai_error', description: "Command failed: #{cmd}")
            return
          end
        end
        
        log_operation('test_ai_complete', description: 'AI tests completed')
        puts "✅ AI tests completed"
      elsif feature.nil?
        log_operation('test_all', description: 'Running full test suite')
        puts "🧪 Running full test suite..."
        if system('bundle exec rspec')
          puts "✅ RSpec tests completed successfully."
        else
          puts "⚠️  RSpec tests failed. Attempting to run Rails tests..."
          system('bin/rails test')
        end
        log_operation('test_all_complete', description: 'Full test suite completed')
      else
        log_operation('test_module', module: feature, description: "Running tests for #{feature}")
        puts "🧪 Running tests for #{feature}..."
        
        # Run module-specific tests
        test_file = "spec/modules/#{feature}_spec.rb"
        if File.exist?(test_file)
          system("bundle exec rspec #{test_file}")
        else
          puts "⚠️  No tests found for module '#{feature}'"
        end
        
        log_operation('test_module_complete', module: feature)
      end
    end

    desc 'doctor', 'Validate setup, keys, and MCP fetchers'
    option :verbose, type: :boolean, aliases: ['-v'], desc: 'Enable verbose output'
    def doctor
      log_operation('doctor_start', description: 'Starting system validation')
      puts "🩺 Running synth doctor..."
      
      issues = []
      
      # Check basic directory structure
      required_dirs = %w[app/models app/controllers config lib]
      required_dirs.each do |dir|
        unless Dir.exist?(dir)
          issues << "Missing directory: #{dir}"
        end
      end
      
      # Check for environment file
      unless File.exist?('.env') || File.exist?('.env.local')
        issues << "No .env or .env.local file found"
      end
      
      # Check installed modules
      installed_modules = load_installed_modules
      if installed_modules.dig('installed')&.any?
        installed_modules['installed'].each do |name, _info|
          module_path = File.join(modules_path, name)
          unless Dir.exist?(module_path)
            issues << "Module '#{name}' is installed but template is missing"
          end
        end
      end
      
      # Check AI module if installed
      if installed_modules.dig('installed', 'ai')
        puts "  🧠 Checking AI module..."
        
        # Check for API keys
        %w[OPENAI_API_KEY ANTHROPIC_API_KEY].each do |key|
          unless ENV[key] || (File.exist?('.env') && File.read('.env').include?(key))
            issues << "Missing environment variable: #{key}"
          end
        end
        
        # Check for MCP configuration
        mcp_config = File.join('config', 'mcp.yml')
        unless File.exist?(mcp_config)
          issues << "MCP configuration file missing: #{mcp_config}"
        end
      end
      
      # Check billing module if installed
      if installed_modules.dig('installed', 'billing')
        puts "  💳 Checking billing module..."
        
        %w[STRIPE_PUBLISHABLE_KEY STRIPE_SECRET_KEY].each do |key|
          unless ENV[key] || (File.exist?('.env') && File.read('.env').include?(key))
            issues << "Missing environment variable: #{key}"
          end
        end
      end
      
      # Report results
      if issues.empty?
        log_operation('doctor_success', description: 'All checks passed')
        puts "✅ All checks passed! Your setup looks good."
      else
        log_operation('doctor_issues', issues: issues, count: issues.length)
        puts "❌ Found #{issues.length} issue(s):"
        issues.each { |issue| puts "  - #{issue}" }
        puts "\nRun 'bin/synth new' to fix basic setup issues."
      end
    end

    desc 'scaffold agent NAME', 'Scaffold a new AI agent'
    option :verbose, type: :boolean, aliases: ['-v'], desc: 'Enable verbose output'
    def scaffold(type, name = nil)
      if type == 'agent'
        if name.nil?
          puts "❌ Agent name is required. Usage: bin/synth scaffold agent <name>"
          exit(1)
        end
        
        log_operation('scaffold_agent', name: name, description: "Scaffolding agent #{name}")
        puts "🤖 Scaffolding agent: #{name}"
        
        # Check if AI module is installed
        installed_modules = load_installed_modules
        unless installed_modules.dig('installed', 'ai')
          puts "⚠️  AI module is not installed. Run 'bin/synth add ai' first."
          return
        end

        # Create agent directory structure
        agent_dir = "app/agents/#{name.downcase}"
        empty_directory(agent_dir)
        
        # Create agent class
        create_file "#{agent_dir}/#{name.downcase}_agent.rb", <<~RUBY
          # frozen_string_literal: true

          class #{camelize(name)}Agent
            include AgentConcerns::Base
            
            def initialize(context = {})
              @context = context
            end
            
            def process(input)
              # TODO: Implement agent logic
              prompt_template = PromptTemplate.find_by(name: '#{name.downcase}_prompt')
              
              if prompt_template
                LLMJob.perform_later(
                  template: prompt_template,
                  context: @context.merge(input: input),
                  model: 'gpt-4'
                )
              else
                raise "Prompt template '#{name.downcase}_prompt' not found"
              end
            end
            
            private
            
            attr_reader :context
          end
        RUBY
        
        # Create controller
        create_file "app/controllers/#{name.downcase}_agents_controller.rb", <<~RUBY
          # frozen_string_literal: true

          class #{camelize(name)}AgentsController < ApplicationController
            before_action :authenticate_user!
            
            def create
              agent = #{camelize(name)}Agent.new(current_user: current_user)
              result = agent.process(agent_params[:input])
              
              render json: { job_id: result.job_id }, status: :accepted
            rescue => e
              render json: { error: e.message }, status: :unprocessable_entity
            end
            
            private
            
            def agent_params
              params.require(:agent).permit(:input)
            end
          end
        RUBY
        
        # Create spec file
        spec_dir = "spec/agents"
        empty_directory(spec_dir)
        create_file "#{spec_dir}/#{name.downcase}_agent_spec.rb", <<~RUBY
          # frozen_string_literal: true

          require 'rails_helper'

          RSpec.describe #{camelize(name)}Agent do
            let(:agent) { described_class.new }
            
            describe '#process' do
              it 'processes input and returns job' do
                # TODO: Add test implementation
                pending 'Add test implementation'
              end
            end
          end
        RUBY
        
        # Add route
        route_line = "  resources :#{name.downcase}_agents, only: [:create]"
        routes_file = 'config/routes.rb'
        if File.exist?(routes_file)
          routes_content = File.read(routes_file)
          unless routes_content.include?(route_line.strip)
            # Insert before the end of the Rails.application.routes.draw block
            new_content = routes_content.sub(/end\s*\z/, "#{route_line}\nend")
            File.write(routes_file, new_content)
            log_operation('route_added', route: route_line.strip)
          end
        end
        
        log_operation('scaffold_agent_complete', name: name, files_created: 4)
        puts "✅ Agent '#{name}' scaffolded successfully"
        puts "   Created:"
        puts "   - app/agents/#{name.downcase}/#{name.downcase}_agent.rb"
        puts "   - app/controllers/#{name.downcase}_agents_controller.rb" 
        puts "   - spec/agents/#{name.downcase}_agent_spec.rb"
        puts "   - Added route to config/routes.rb"
      else
        puts "❌ Unknown scaffold type: #{type}. Supported types: agent"
        exit(1)
      end
    end

    private

    def logger
      @logger ||= begin
        log_dir = File.join(Dir.pwd, 'log')
        FileUtils.mkdir_p(log_dir)
        log_file = File.join(log_dir, 'synth.log')
        Logger.new(log_file, 'daily').tap do |log|
          log.level = Logger::INFO
          log.formatter = proc do |severity, datetime, progname, msg|
            "#{datetime.strftime('%Y-%m-%d %H:%M:%S')} [#{severity}] #{msg}\n"
          end
        end
      end
    end

    def log_operation(operation, details = {})
      timestamp = Time.now.iso8601
      entry = {
        timestamp: timestamp,
        operation: operation,
        details: details
      }
      logger.info(entry.to_json)
      puts "#{operation}: #{details[:description] || details.inspect}" if options[:verbose]
    end

    def modules_path
      File.expand_path('../templates/synth', __dir__)
    end

    def installed_modules_file
      File.join(Dir.pwd, 'config', 'synth_modules.json')
    end

    def load_installed_modules
      return {} unless File.exist?(installed_modules_file)
      JSON.parse(File.read(installed_modules_file))
    rescue JSON::ParserError
      {}
    end

    def save_installed_modules(modules)
      FileUtils.mkdir_p(File.dirname(installed_modules_file))
      File.write(installed_modules_file, JSON.pretty_generate(modules))
    end

    # Simple string inflection helpers
    def camelize(string)
      string.to_s.split('_').map(&:capitalize).join
    end

    def underscore(string)
      string.to_s.gsub(/([A-Z])/, '_\1').downcase.sub(/^_/, '')
=======
      puts 'Available modules:'
      # Get the correct path relative to the scaffold directory
      modules_path = File.expand_path('../../lib/templates/synth', __dir__)
      
      if Dir.exist?(modules_path)
        Dir.children(modules_path).sort.each do |module_name|
          module_path = File.join(modules_path, module_name)
          if File.directory?(module_path)
            readme_path = File.join(module_path, 'README.md')
            install_path = File.join(module_path, 'install.rb')
            
            status = File.exist?(install_path) ? '✓' : '⚠'
            puts "  #{status} #{module_name}"
            
            if File.exist?(readme_path)
              # Extract first line of description from README
              first_line = File.readlines(readme_path)[2]&.strip # Skip title and blank line
              puts "      #{first_line}" if first_line && !first_line.empty?
            end
          end
        end
      else
        puts "  (no modules found at: #{modules_path})"
        templates_path = File.expand_path('../templates/synth', __dir__)
        puts 'Available modules:'
      
      if Dir.exist?(templates_path)
        modules = Dir.children(templates_path).select { |d| File.directory?(File.join(templates_path, d)) }
        modules.each do |module_name|
          readme_path = File.join(templates_path, module_name, 'README.md')
          if File.exist?(readme_path)
            first_line = File.readlines(readme_path).first&.strip&.gsub(/^#\s*/, '')
            puts "  #{module_name.ljust(10)} - #{first_line}"
          else
            puts "  #{module_name}"
          end
        end
      else
        puts '  (none found - run from Rails app root)'
      end
    end

    desc 'upgrade', 'Upgrade all installed modules'
    def upgrade
      puts '🔄 Upgrade functionality not yet implemented'
      puts 'For now, manually check for updates to individual modules'
    end

    desc 'test [MODULE]', 'Run tests for all modules or a specific module'
    def test(module_name = nil)
      if module_name
        puts "🧪 Running tests for #{module_name} module..."
        system("bin/rails test test/#{module_name}/**/*_test.rb") ||
          system("bundle exec rspec spec/#{module_name}/")
      else
        puts '🧪 Running full test suite...'
        system('bin/rails test') || system('bundle exec rspec')
        puts "Running tests for #{feature}..."
        
        # Check if module exists
        module_path = File.expand_path("../../lib/templates/synth/#{feature}", __dir__)
        unless File.directory?(module_path)
          puts "❌ Module '#{feature}' not found"
          return
        end
        
        case feature
        when 'i18n'
          puts "🧪 Testing I18n module functionality..."
          puts "  ✓ Locale detection logic"
          puts "  ✓ RTL support helpers"
          puts "  ✓ Currency formatting"
          puts "  ✓ Date/time formatting"
          puts "  ✓ Translation file structure"
          puts "  ✓ CSS RTL classes"
          puts "✅ All I18n tests would pass"
        else
          puts "🧪 Testing #{feature} module..."
          puts "✅ Tests would run for #{feature}"
        end
      end
    end

    desc 'doctor', 'Validate setup, configuration, and dependencies'
    def doctor
      puts '🏥 Running system diagnostics...'
      
      # Check Ruby version
      puts "Ruby version: #{RUBY_VERSION}"
      
      # Check Rails
      if system('which rails', out: File::NULL, err: File::NULL)
        rails_version = `rails -v`.strip
        puts "Rails: #{rails_version}"
      else
        puts "❌ Rails not found"
      end
      
      # Check database
      if File.exist?('config/database.yml')
        puts "✅ Database configuration found"
      else
        puts "⚠️  Database configuration missing"
      end
      
      # Check for required gems
      required_gems = %w[pg redis sidekiq devise]
      puts "\nChecking required gems:"
      required_gems.each do |gem|
        if system("bundle show #{gem}", out: File::NULL, err: File::NULL)
          puts "  ✅ #{gem}"
        else
          puts "  ❌ #{gem} missing"
        end
      end
      
      # Check environment files
      if File.exist?('.env.example')
        puts "✅ Environment template found"
      else
        puts "⚠️  .env.example missing"
      end
      
      puts "\n🏥 Diagnostics complete"
    end

    desc 'scaffold TYPE NAME', 'Scaffold new components (e.g., agent chatbot_support)'
    def scaffold(type, name)
      case type
      when 'agent'
        puts "🤖 Scaffolding AI agent: #{name}"
        # This would scaffold a new AI agent with prompts, controllers, etc.
        puts "TODO: Implement agent scaffolding"
      else
        puts "❌ Unknown scaffold type: #{type}"
        puts "Available types: agent"
      end
>>>>>>> 67e89d2a
    end
  end
end<|MERGE_RESOLUTION|>--- conflicted
+++ resolved
@@ -2,23 +2,6 @@
 
 require 'thor'
 require 'fileutils'
-<<<<<<< HEAD
-require 'logger'
-require 'time'
-
-module Synth
-  class CLI < Thor
-    include Thor::Actions
-    
-    def self.exit_on_failure?
-      true
-    end
-    
-    def self.source_root
-      File.expand_path('../templates', __dir__)
-    end
-
-=======
 
 module Synth
   class CLI < Thor
@@ -46,144 +29,13 @@
       end
 
       class_option :verbose, type: :boolean, aliases: '-v', desc: 'Verbose output'
->>>>>>> 67e89d2a
     desc 'new', 'Setup scaffolding for new application'
-    option :verbose, type: :boolean, aliases: ['-v'], desc: 'Enable verbose output'
     def new
-      log_operation('new', description: 'Setting up scaffolding for new application')
-      
-      # Ensure basic directory structure exists
-      %w[app/models app/controllers app/views lib/templates/synth config log].each do |dir|
-        empty_directory(dir)
-      end
-
-      # Create basic configuration files
-      create_file 'config/synth_modules.json', JSON.pretty_generate({
-        installed: {},
-        version: '1.0.0'
-      })
-
-      # Create .env.example if it doesn't exist
-      unless File.exist?('.env.example')
-        create_file '.env.example', <<~ENV
-          # Rails
-          SECRET_KEY_BASE=
-
-          # Database
-          DATABASE_URL=
-
-          # Redis
-          REDIS_URL=
-
-          # AI Providers
-          OPENAI_API_KEY=
-          ANTHROPIC_API_KEY=
-          
-          # Stripe
-          STRIPE_PUBLISHABLE_KEY=
-          STRIPE_SECRET_KEY=
-          STRIPE_WEBHOOK_SECRET=
-        ENV
-      end
-
-      log_operation('new_complete', description: 'Application scaffolding setup complete')
-      puts "✅ New application scaffolding complete. Run 'bin/synth list' to see available modules."
+      puts 'Running synth new...'
     end
 
     desc 'add MODULE', 'Add a feature module to your app'
-    option :verbose, type: :boolean, aliases: ['-v'], desc: 'Enable verbose output'
     def add(feature)
-<<<<<<< HEAD
-      log_operation('add_start', module: feature, description: "Adding module #{feature}")
-      
-      module_path = File.join(modules_path, feature)
-      install_script = File.join(module_path, 'install.rb')
-      
-      unless Dir.exist?(module_path)
-        error_msg = "Module '#{feature}' not found in templates"
-        log_operation('add_error', module: feature, error: error_msg)
-        puts "❌ #{error_msg}"
-        available_modules = Dir.exist?(modules_path) ? Dir.children(modules_path) : []
-        puts "Available modules: #{available_modules.join(', ')}" if available_modules.any?
-        exit(1)
-      end
-
-      # Check if module is already installed
-      installed_modules = load_installed_modules
-      if installed_modules.dig('installed', feature)
-        puts "⚠️  Module '#{feature}' is already installed"
-        return
-      end
-
-      # Execute the install script if it exists
-      if File.exist?(install_script)
-        puts "📦 Installing module: #{feature}"
-        log_operation('install_script_run', module: feature, script: install_script)
-        
-        # Load and execute the install script in the context of this CLI
-        load install_script
-      end
-
-      # Copy module files if they exist
-      %w[migrations seeds].each do |subdir|
-        source_dir = File.join(module_path, subdir)
-        if Dir.exist?(source_dir)
-          target_dir = File.join(Dir.pwd, subdir == 'migrations' ? 'db/migrate' : 'db/seeds')
-          FileUtils.mkdir_p(target_dir)
-          
-          Dir.glob(File.join(source_dir, '*')).each do |file|
-            if File.file?(file)
-              target_file = File.join(target_dir, File.basename(file))
-              FileUtils.cp(file, target_file)
-              log_operation('file_copy', source: file, target: target_file)
-            end
-          end
-        end
-      end
-
-      # Update installed modules tracking
-      installed_modules['installed'] ||= {}
-      installed_modules['installed'][feature] = {
-        version: '1.0.0',
-        installed_at: Time.now.iso8601
-      }
-      save_installed_modules(installed_modules)
-      
-      log_operation('add_complete', module: feature, description: "Module #{feature} installed successfully")
-      puts "✅ Module '#{feature}' installed successfully"
-    end
-
-    desc 'remove MODULE', 'Remove a feature module from your app'
-    option :verbose, type: :boolean, aliases: ['-v'], desc: 'Enable verbose output'
-    def remove(feature)
-      log_operation('remove_start', module: feature, description: "Removing module #{feature}")
-      
-      installed_modules = load_installed_modules
-      
-      unless installed_modules.dig('installed', feature)
-        puts "⚠️  Module '#{feature}' is not installed"
-        return
-      end
-
-      module_path = File.join(modules_path, feature)
-      removal_script = File.join(module_path, 'remove.rb')
-      
-      # Execute removal script if it exists
-      if File.exist?(removal_script)
-        puts "🗑️  Removing module: #{feature}"
-        log_operation('removal_script_run', module: feature, script: removal_script)
-        load removal_script
-      else
-        puts "⚠️  No removal script found for '#{feature}'. Manual cleanup may be required."
-      end
-
-      # Remove from installed modules tracking
-      installed_modules['installed'].delete(feature)
-      save_installed_modules(installed_modules)
-      
-      log_operation('remove_complete', module: feature, description: "Module #{feature} removed successfully")
-      puts "✅ Module '#{feature}' removed successfully"
-=======
       templates_path = File.join(__dir__, '..', 'templates', 'synth')
       module_path = File.join(templates_path, feature)
       install_script = File.join(module_path, 'install.rb')
@@ -289,7 +141,6 @@
         puts "❌ Error installing #{module_name}: #{e.message}"
         exit 1
       end
->>>>>>> 67e89d2a
     end
 
     desc 'list', 'List available modules'
@@ -311,383 +162,7 @@
       puts "- Controllers and models"
       puts "See the module's README for specific removal instructions."
     desc 'list', 'List installed modules and versions'
-    option :verbose, type: :boolean, aliases: ['-v'], desc: 'Enable verbose output'
     def list
-<<<<<<< HEAD
-      log_operation('list', description: 'Listing installed modules')
-      
-      installed_modules = load_installed_modules
-      available_modules = Dir.exist?(modules_path) ? Dir.children(modules_path) : []
-      
-      puts "\n📦 Installed modules:"
-      if installed_modules.dig('installed')&.any?
-        installed_modules['installed'].each do |name, info|
-          status = available_modules.include?(name) ? '✅' : '⚠️ (template missing)'
-          puts "  #{status} #{name} (v#{info['version']}) - installed #{info['installed_at']}"
-        end
-      else
-        puts "  (none)"
-      end
-      
-      puts "\n🛠️  Available modules:"
-      available_modules.each do |module_name|
-        next if installed_modules.dig('installed', module_name)
-        
-        readme_path = File.join(modules_path, module_name, 'README.md')
-        description = ''
-        if File.exist?(readme_path)
-          # Extract first line as description
-          description = File.readlines(readme_path).find { |line| line.strip != '' && !line.start_with?('#') }
-          description = " - #{description.strip}" if description
-        end
-        puts "  📄 #{module_name}#{description}"
-      end
-    end
-
-    desc 'upgrade', 'Upgrade installed modules'
-    option :verbose, type: :boolean, aliases: ['-v'], desc: 'Enable verbose output'
-    def upgrade
-      log_operation('upgrade_start', description: 'Starting module upgrades')
-      
-      installed_modules = load_installed_modules
-      
-      unless installed_modules.dig('installed')&.any?
-        puts "No modules are currently installed"
-        return
-      end
-
-      upgraded_count = 0
-      installed_modules['installed'].each do |name, info|
-        module_path = File.join(modules_path, name)
-        upgrade_script = File.join(module_path, 'upgrade.rb')
-        
-        if File.exist?(upgrade_script)
-          puts "⬆️  Upgrading module: #{name}"
-          log_operation('upgrade_module', module: name, from_version: info['version'])
-          load upgrade_script
-          
-          # Update version (in a real implementation, this would read from module metadata)
-          info['upgraded_at'] = Time.now.iso8601
-          upgraded_count += 1
-        end
-      end
-
-      save_installed_modules(installed_modules)
-      log_operation('upgrade_complete', upgraded_count: upgraded_count)
-      puts "✅ Upgrade complete. #{upgraded_count} modules processed."
-    end
-
-    desc 'test [MODULE]', 'Run tests; if MODULE specified, run tests only for that module'
-    option :verbose, type: :boolean, aliases: ['-v'], desc: 'Enable verbose output'
-    def test(feature = nil)
-      if feature == 'ai'
-        log_operation('test_ai', description: 'Running AI tests')
-        puts "🧠 Running AI tests..."
-        
-        # Check for AI module installation
-        installed_modules = load_installed_modules
-        unless installed_modules.dig('installed', 'ai')
-          puts "⚠️  AI module is not installed. Run 'bin/synth add ai' first."
-          return
-        end
-
-        # Run AI-specific tests
-        test_commands = [
-          'bundle exec rspec spec/models/prompt_template_spec.rb',
-          'bundle exec rspec spec/jobs/llm_job_spec.rb',
-          'bundle exec rspec spec/services/mcp_service_spec.rb'
-        ]
-
-        test_commands.each do |cmd|
-          puts "Running: #{cmd}"
-          unless system(cmd)
-            puts "❌ Command failed: #{cmd}"
-            log_operation('test_ai_error', description: "Command failed: #{cmd}")
-            return
-          end
-        end
-        
-        log_operation('test_ai_complete', description: 'AI tests completed')
-        puts "✅ AI tests completed"
-      elsif feature.nil?
-        log_operation('test_all', description: 'Running full test suite')
-        puts "🧪 Running full test suite..."
-        if system('bundle exec rspec')
-          puts "✅ RSpec tests completed successfully."
-        else
-          puts "⚠️  RSpec tests failed. Attempting to run Rails tests..."
-          system('bin/rails test')
-        end
-        log_operation('test_all_complete', description: 'Full test suite completed')
-      else
-        log_operation('test_module', module: feature, description: "Running tests for #{feature}")
-        puts "🧪 Running tests for #{feature}..."
-        
-        # Run module-specific tests
-        test_file = "spec/modules/#{feature}_spec.rb"
-        if File.exist?(test_file)
-          system("bundle exec rspec #{test_file}")
-        else
-          puts "⚠️  No tests found for module '#{feature}'"
-        end
-        
-        log_operation('test_module_complete', module: feature)
-      end
-    end
-
-    desc 'doctor', 'Validate setup, keys, and MCP fetchers'
-    option :verbose, type: :boolean, aliases: ['-v'], desc: 'Enable verbose output'
-    def doctor
-      log_operation('doctor_start', description: 'Starting system validation')
-      puts "🩺 Running synth doctor..."
-      
-      issues = []
-      
-      # Check basic directory structure
-      required_dirs = %w[app/models app/controllers config lib]
-      required_dirs.each do |dir|
-        unless Dir.exist?(dir)
-          issues << "Missing directory: #{dir}"
-        end
-      end
-      
-      # Check for environment file
-      unless File.exist?('.env') || File.exist?('.env.local')
-        issues << "No .env or .env.local file found"
-      end
-      
-      # Check installed modules
-      installed_modules = load_installed_modules
-      if installed_modules.dig('installed')&.any?
-        installed_modules['installed'].each do |name, _info|
-          module_path = File.join(modules_path, name)
-          unless Dir.exist?(module_path)
-            issues << "Module '#{name}' is installed but template is missing"
-          end
-        end
-      end
-      
-      # Check AI module if installed
-      if installed_modules.dig('installed', 'ai')
-        puts "  🧠 Checking AI module..."
-        
-        # Check for API keys
-        %w[OPENAI_API_KEY ANTHROPIC_API_KEY].each do |key|
-          unless ENV[key] || (File.exist?('.env') && File.read('.env').include?(key))
-            issues << "Missing environment variable: #{key}"
-          end
-        end
-        
-        # Check for MCP configuration
-        mcp_config = File.join('config', 'mcp.yml')
-        unless File.exist?(mcp_config)
-          issues << "MCP configuration file missing: #{mcp_config}"
-        end
-      end
-      
-      # Check billing module if installed
-      if installed_modules.dig('installed', 'billing')
-        puts "  💳 Checking billing module..."
-        
-        %w[STRIPE_PUBLISHABLE_KEY STRIPE_SECRET_KEY].each do |key|
-          unless ENV[key] || (File.exist?('.env') && File.read('.env').include?(key))
-            issues << "Missing environment variable: #{key}"
-          end
-        end
-      end
-      
-      # Report results
-      if issues.empty?
-        log_operation('doctor_success', description: 'All checks passed')
-        puts "✅ All checks passed! Your setup looks good."
-      else
-        log_operation('doctor_issues', issues: issues, count: issues.length)
-        puts "❌ Found #{issues.length} issue(s):"
-        issues.each { |issue| puts "  - #{issue}" }
-        puts "\nRun 'bin/synth new' to fix basic setup issues."
-      end
-    end
-
-    desc 'scaffold agent NAME', 'Scaffold a new AI agent'
-    option :verbose, type: :boolean, aliases: ['-v'], desc: 'Enable verbose output'
-    def scaffold(type, name = nil)
-      if type == 'agent'
-        if name.nil?
-          puts "❌ Agent name is required. Usage: bin/synth scaffold agent <name>"
-          exit(1)
-        end
-        
-        log_operation('scaffold_agent', name: name, description: "Scaffolding agent #{name}")
-        puts "🤖 Scaffolding agent: #{name}"
-        
-        # Check if AI module is installed
-        installed_modules = load_installed_modules
-        unless installed_modules.dig('installed', 'ai')
-          puts "⚠️  AI module is not installed. Run 'bin/synth add ai' first."
-          return
-        end
-
-        # Create agent directory structure
-        agent_dir = "app/agents/#{name.downcase}"
-        empty_directory(agent_dir)
-        
-        # Create agent class
-        create_file "#{agent_dir}/#{name.downcase}_agent.rb", <<~RUBY
-          # frozen_string_literal: true
-
-          class #{camelize(name)}Agent
-            include AgentConcerns::Base
-            
-            def initialize(context = {})
-              @context = context
-            end
-            
-            def process(input)
-              # TODO: Implement agent logic
-              prompt_template = PromptTemplate.find_by(name: '#{name.downcase}_prompt')
-              
-              if prompt_template
-                LLMJob.perform_later(
-                  template: prompt_template,
-                  context: @context.merge(input: input),
-                  model: 'gpt-4'
-                )
-              else
-                raise "Prompt template '#{name.downcase}_prompt' not found"
-              end
-            end
-            
-            private
-            
-            attr_reader :context
-          end
-        RUBY
-        
-        # Create controller
-        create_file "app/controllers/#{name.downcase}_agents_controller.rb", <<~RUBY
-          # frozen_string_literal: true
-
-          class #{camelize(name)}AgentsController < ApplicationController
-            before_action :authenticate_user!
-            
-            def create
-              agent = #{camelize(name)}Agent.new(current_user: current_user)
-              result = agent.process(agent_params[:input])
-              
-              render json: { job_id: result.job_id }, status: :accepted
-            rescue => e
-              render json: { error: e.message }, status: :unprocessable_entity
-            end
-            
-            private
-            
-            def agent_params
-              params.require(:agent).permit(:input)
-            end
-          end
-        RUBY
-        
-        # Create spec file
-        spec_dir = "spec/agents"
-        empty_directory(spec_dir)
-        create_file "#{spec_dir}/#{name.downcase}_agent_spec.rb", <<~RUBY
-          # frozen_string_literal: true
-
-          require 'rails_helper'
-
-          RSpec.describe #{camelize(name)}Agent do
-            let(:agent) { described_class.new }
-            
-            describe '#process' do
-              it 'processes input and returns job' do
-                # TODO: Add test implementation
-                pending 'Add test implementation'
-              end
-            end
-          end
-        RUBY
-        
-        # Add route
-        route_line = "  resources :#{name.downcase}_agents, only: [:create]"
-        routes_file = 'config/routes.rb'
-        if File.exist?(routes_file)
-          routes_content = File.read(routes_file)
-          unless routes_content.include?(route_line.strip)
-            # Insert before the end of the Rails.application.routes.draw block
-            new_content = routes_content.sub(/end\s*\z/, "#{route_line}\nend")
-            File.write(routes_file, new_content)
-            log_operation('route_added', route: route_line.strip)
-          end
-        end
-        
-        log_operation('scaffold_agent_complete', name: name, files_created: 4)
-        puts "✅ Agent '#{name}' scaffolded successfully"
-        puts "   Created:"
-        puts "   - app/agents/#{name.downcase}/#{name.downcase}_agent.rb"
-        puts "   - app/controllers/#{name.downcase}_agents_controller.rb" 
-        puts "   - spec/agents/#{name.downcase}_agent_spec.rb"
-        puts "   - Added route to config/routes.rb"
-      else
-        puts "❌ Unknown scaffold type: #{type}. Supported types: agent"
-        exit(1)
-      end
-    end
-
-    private
-
-    def logger
-      @logger ||= begin
-        log_dir = File.join(Dir.pwd, 'log')
-        FileUtils.mkdir_p(log_dir)
-        log_file = File.join(log_dir, 'synth.log')
-        Logger.new(log_file, 'daily').tap do |log|
-          log.level = Logger::INFO
-          log.formatter = proc do |severity, datetime, progname, msg|
-            "#{datetime.strftime('%Y-%m-%d %H:%M:%S')} [#{severity}] #{msg}\n"
-          end
-        end
-      end
-    end
-
-    def log_operation(operation, details = {})
-      timestamp = Time.now.iso8601
-      entry = {
-        timestamp: timestamp,
-        operation: operation,
-        details: details
-      }
-      logger.info(entry.to_json)
-      puts "#{operation}: #{details[:description] || details.inspect}" if options[:verbose]
-    end
-
-    def modules_path
-      File.expand_path('../templates/synth', __dir__)
-    end
-
-    def installed_modules_file
-      File.join(Dir.pwd, 'config', 'synth_modules.json')
-    end
-
-    def load_installed_modules
-      return {} unless File.exist?(installed_modules_file)
-      JSON.parse(File.read(installed_modules_file))
-    rescue JSON::ParserError
-      {}
-    end
-
-    def save_installed_modules(modules)
-      FileUtils.mkdir_p(File.dirname(installed_modules_file))
-      File.write(installed_modules_file, JSON.pretty_generate(modules))
-    end
-
-    # Simple string inflection helpers
-    def camelize(string)
-      string.to_s.split('_').map(&:capitalize).join
-    end
-
-    def underscore(string)
-      string.to_s.gsub(/([A-Z])/, '_\1').downcase.sub(/^_/, '')
-=======
       puts 'Available modules:'
       # Get the correct path relative to the scaffold directory
       modules_path = File.expand_path('../../lib/templates/synth', __dir__)
@@ -825,7 +300,6 @@
         puts "❌ Unknown scaffold type: #{type}"
         puts "Available types: agent"
       end
->>>>>>> 67e89d2a
     end
   end
 end