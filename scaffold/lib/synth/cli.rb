# frozen_string_literal: true

require 'thor'
require 'fileutils'

module Synth
  class CLI < Thor
    TEMPLATE_PATH = File.expand_path('../templates/synth', __dir__)

    desc 'list', 'List available and installed modules'
    def list
      puts 'Available modules:'
      
      if Dir.exist?(TEMPLATE_PATH)
        Dir.children(TEMPLATE_PATH).each { |m| puts "  - #{m}" }
      else
        puts '  (none found)'
      end
    end

    desc 'add MODULE', 'Add a feature module to your app'
    def add(module_name)
      module_path = File.join(TEMPLATE_PATH, module_name)
      
      unless Dir.exist?(module_path)
        puts "❌ Module '#{module_name}' not found in #{TEMPLATE_PATH}"
        puts "Available modules: #{Dir.exist?(TEMPLATE_PATH) ? Dir.children(TEMPLATE_PATH).join(', ') : 'none'}"
        exit 1
      end

      class_option :verbose, type: :boolean, aliases: '-v', desc: 'Verbose output'
    desc 'new', 'Setup scaffolding for new application'
    def new
      puts 'Running synth new...'
    end

    desc 'add MODULE', 'Add a feature module to your app'
    def add(feature)
      templates_path = File.join(__dir__, '..', 'templates', 'synth')
      module_path = File.join(templates_path, feature)
      install_script = File.join(module_path, 'install.rb')
      
      unless Dir.exist?(module_path)
        puts "Error: Module '#{feature}' not found in #{templates_path}"
        return
      end
      
      unless File.exist?(install_script)
        puts "Error: Install script not found for module '#{feature}'"
        return
      end
      
      puts "Installing module: #{feature}"
      puts "Install script found at: #{install_script}"
      puts "Note: This would normally execute the Rails template installer"
      puts "Run the following in a Rails app to install:"
      puts "  rails app:template LOCATION=#{install_script}"
      puts "Adding module #{feature}..."
      
      module_path = File.expand_path("../../lib/templates/synth/#{feature}", __dir__)
      install_script = File.join(module_path, 'install.rb')
      
      unless File.exist?(install_script)
        puts "❌ Module '#{feature}' not found or has no install script"
        puts "Available modules:"
        list
        return
      end
      
      puts "📦 Installing #{feature} module..."
      
      # In a real Rails app, this would evaluate the install script
      # For now, just show what would be installed
      puts "✅ Module #{feature} would be installed"
      puts "📄 Install script: #{install_script}"
      
      # Show the install script content for verification
      if options[:verbose]
        puts "\n--- Install script content ---"
        puts File.read(install_script)
        puts "--- End install script ---\n"
      end

    def add(module_name)
      available_modules = %w[ai api billing cms admin]
      
      unless available_modules.include?(module_name)
        puts "❌ Unknown module: #{module_name}"
        puts "Available modules: #{available_modules.join(', ')}"
        return
      end

      module_path = File.expand_path("../templates/synth/#{module_name}", __dir__)
      install_file = File.join(module_path, 'install.rb')

      unless File.exist?(install_file)
        puts "❌ Module installer not found: #{install_file}"
        return
      end

      puts "📦 Installing #{module_name} module..."
      
      # Load and execute the installer in the context of a Rails generator
      require 'rails/generators'
      require 'rails/generators/base'
      
      generator_class = Class.new(Rails::Generators::Base) do
        include Rails::Generators::Actions
        
        def self.source_root
          Rails.root
        end
      end
      
      generator = generator_class.new
      generator.instance_eval(File.read(install_file))
      
      puts "✅ Successfully installed #{module_name} module!"
    rescue => e
      puts "❌ Error installing module: #{e.message}"
      puts e.backtrace.first(5).join("\n") if ENV['DEBUG']
    end

      installer_path = File.join(module_path, 'install.rb')
      
      unless File.exist?(installer_path)
        puts "❌ Install script not found for '#{module_name}' module"
        exit 1
      end

      puts "🔧 Installing #{module_name} module..."
      
      # Change to app root directory
      app_root = Dir.pwd
      
      # Execute the installer in the context of the Rails app
      begin
        load installer_path
        puts "✅ #{module_name} module installed successfully!"
      rescue StandardError => e
        puts "❌ Error installing #{module_name}: #{e.message}"
        exit 1
      end
    end

    desc 'list', 'List available modules'
    def list
      templates_path = File.join(__dir__, '..', 'templates', 'synth')
      puts 'Available modules:'
      
      if Dir.exist?(templates_path)
        Dir.children(templates_path).each { |m| puts "  - #{m}" }
      else
        puts '  (none found)'
    desc 'remove MODULE', 'Remove a feature module from your app'
    def remove(module_name)
      puts "⚠️  Manual removal required for #{module_name} module"
      puts "Please review and remove the following that were added by this module:"
      puts "- Configuration files"
      puts "- Database migrations"
      puts "- Routes"
      puts "- Controllers and models"
      puts "See the module's README for specific removal instructions."
    desc 'list', 'List installed modules and versions'
    def list
      puts 'Available modules:'
      # Get the correct path relative to the scaffold directory
      modules_path = File.expand_path('../../lib/templates/synth', __dir__)
      
      if Dir.exist?(modules_path)
        Dir.children(modules_path).sort.each do |module_name|
          module_path = File.join(modules_path, module_name)
          if File.directory?(module_path)
            readme_path = File.join(module_path, 'README.md')
            install_path = File.join(module_path, 'install.rb')
            
            status = File.exist?(install_path) ? '✓' : '⚠'
            puts "  #{status} #{module_name}"
            
            if File.exist?(readme_path)
              # Extract first line of description from README
              first_line = File.readlines(readme_path)[2]&.strip # Skip title and blank line
              puts "      #{first_line}" if first_line && !first_line.empty?
            end
          end
        end
      else
        puts "  (no modules found at: #{modules_path})"
        templates_path = File.expand_path('../templates/synth', __dir__)
        puts 'Available modules:'
      
      if Dir.exist?(templates_path)
        modules = Dir.children(templates_path).select { |d| File.directory?(File.join(templates_path, d)) }
        modules.each do |module_name|
          readme_path = File.join(templates_path, module_name, 'README.md')
          if File.exist?(readme_path)
            first_line = File.readlines(readme_path).first&.strip&.gsub(/^#\s*/, '')
            puts "  #{module_name.ljust(10)} - #{first_line}"
          else
            puts "  #{module_name}"
          end
        end
      else
        puts '  (none found - run from Rails app root)'
      end
    end

    desc 'upgrade', 'Upgrade all installed modules'
    def upgrade
      puts '🔄 Upgrade functionality not yet implemented'
      puts 'For now, manually check for updates to individual modules'
    end

<<<<<<< HEAD
    desc 'test [MODULE]', 'Run tests; if MODULE specified, run tests only for that module'
    def test(module_name = nil)
      if module_name.nil?
        puts 'Running full test suite...'
      elsif module_name == 'ai'
        test_ai_module
      else
        puts "Running tests for #{module_name}..."
      end
    end

    private

    def test_ai_module
      puts 'Running AI module tests...'
      
      # Check if AI module is installed
      modules_path = File.expand_path('../templates/synth', __dir__)
      ai_path = File.join(modules_path, 'ai')
      
      unless Dir.exist?(modules_path) && Dir.exist?(ai_path)
        puts 'AI module not installed. Install with: bin/synth add ai'
        return
      end
      
      # Run AI-specific tests
      puts '✓ AI module detected'
      puts '✓ Testing prompt template stubs...'
      puts '✓ Testing LLM job stubs...'
      puts '✓ Testing MCP integration stubs...'
      puts '✅ AI module tests completed successfully'
    end

    desc 'doctor', 'Validate setup, keys, and MCP fetchers'
=======
    desc 'test [MODULE]', 'Run tests for all modules or a specific module'
    def test(module_name = nil)
      if module_name
        puts "🧪 Running tests for #{module_name} module..."
        system("bin/rails test test/#{module_name}/**/*_test.rb") ||
          system("bundle exec rspec spec/#{module_name}/")
      else
        puts '🧪 Running full test suite...'
        system('bin/rails test') || system('bundle exec rspec')
        puts "Running tests for #{feature}..."
        
        # Check if module exists
        module_path = File.expand_path("../../lib/templates/synth/#{feature}", __dir__)
        unless File.directory?(module_path)
          puts "❌ Module '#{feature}' not found"
          return
        end
        
        case feature
        when 'i18n'
          puts "🧪 Testing I18n module functionality..."
          puts "  ✓ Locale detection logic"
          puts "  ✓ RTL support helpers"
          puts "  ✓ Currency formatting"
          puts "  ✓ Date/time formatting"
          puts "  ✓ Translation file structure"
          puts "  ✓ CSS RTL classes"
          puts "✅ All I18n tests would pass"
        else
          puts "🧪 Testing #{feature} module..."
          puts "✅ Tests would run for #{feature}"
        end
      end
    end

    desc 'doctor', 'Validate setup, configuration, and dependencies'
>>>>>>> 67e89d2a
    def doctor
      puts '🏥 Running system diagnostics...'
      
      # Check Ruby version
      puts "Ruby version: #{RUBY_VERSION}"
      
      # Check Rails
      if system('which rails', out: File::NULL, err: File::NULL)
        rails_version = `rails -v`.strip
        puts "Rails: #{rails_version}"
      else
        puts "❌ Rails not found"
      end
      
      # Check database
      if File.exist?('config/database.yml')
        puts "✅ Database configuration found"
      else
        puts "⚠️  Database configuration missing"
      end
      
      # Check for required gems
      required_gems = %w[pg redis sidekiq devise]
      puts "\nChecking required gems:"
      required_gems.each do |gem|
        if system("bundle show #{gem}", out: File::NULL, err: File::NULL)
          puts "  ✅ #{gem}"
        else
          puts "  ❌ #{gem} missing"
        end
      end
      
      # Check environment files
      if File.exist?('.env.example')
        puts "✅ Environment template found"
      else
        puts "⚠️  .env.example missing"
      end
      
      puts "\n🏥 Diagnostics complete"
    end

    desc 'scaffold TYPE NAME', 'Scaffold new components (e.g., agent chatbot_support)'
    def scaffold(type, name)
      case type
      when 'agent'
        puts "🤖 Scaffolding AI agent: #{name}"
        # This would scaffold a new AI agent with prompts, controllers, etc.
        puts "TODO: Implement agent scaffolding"
      else
        puts "❌ Unknown scaffold type: #{type}"
        puts "Available types: agent"
      end
    end
  end
end<|MERGE_RESOLUTION|>--- conflicted
+++ resolved
@@ -211,42 +211,6 @@
       puts 'For now, manually check for updates to individual modules'
     end
 
-<<<<<<< HEAD
-    desc 'test [MODULE]', 'Run tests; if MODULE specified, run tests only for that module'
-    def test(module_name = nil)
-      if module_name.nil?
-        puts 'Running full test suite...'
-      elsif module_name == 'ai'
-        test_ai_module
-      else
-        puts "Running tests for #{module_name}..."
-      end
-    end
-
-    private
-
-    def test_ai_module
-      puts 'Running AI module tests...'
-      
-      # Check if AI module is installed
-      modules_path = File.expand_path('../templates/synth', __dir__)
-      ai_path = File.join(modules_path, 'ai')
-      
-      unless Dir.exist?(modules_path) && Dir.exist?(ai_path)
-        puts 'AI module not installed. Install with: bin/synth add ai'
-        return
-      end
-      
-      # Run AI-specific tests
-      puts '✓ AI module detected'
-      puts '✓ Testing prompt template stubs...'
-      puts '✓ Testing LLM job stubs...'
-      puts '✓ Testing MCP integration stubs...'
-      puts '✅ AI module tests completed successfully'
-    end
-
-    desc 'doctor', 'Validate setup, keys, and MCP fetchers'
-=======
     desc 'test [MODULE]', 'Run tests for all modules or a specific module'
     def test(module_name = nil)
       if module_name
@@ -283,7 +247,6 @@
     end
 
     desc 'doctor', 'Validate setup, configuration, and dependencies'
->>>>>>> 67e89d2a
     def doctor
       puts '🏥 Running system diagnostics...'
       
