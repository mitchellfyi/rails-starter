--- conflicted
+++ resolved
@@ -1,8 +1,5 @@
 # AI Module - LLM Job System
 
-<<<<<<< HEAD
-This module adds first‑class AI integration to your Rails app. It installs prompt templates, an LLM job runner, and the MCP (Multi‑Context Provider) system for enriching prompts with dynamic data.
-=======
 This module adds first‑class AI integration to your Rails app with versioned prompt templates, variable interpolation, audit history, and a comprehensive management interface.
 
 ## Features
@@ -52,7 +49,6 @@
 - **Structured Logging**: JSON logs for job execution, errors, and feedback
 - **Error Handling**: Graceful failure handling with detailed error messages
 - **Job Tracking**: Unique job IDs for tracing and debugging
->>>>>>> 67e89d2a
 
 ## Installation
 
@@ -63,267 +59,6 @@
 ```
 
 This command will:
-<<<<<<< HEAD
-- Add necessary gems (`ruby-openai`, `pgvector`)
-- Install the MCP (Multi-Context Provider) system
-- Create vector embeddings table for semantic search
-- Copy configuration files and initializers
-- Set up comprehensive test coverage
-
-After installation, run the database migration:
-
-```bash
-rails db:migrate
-```
-
-## MCP (Multi-Context Provider) System
-
-The MCP system allows you to enrich AI prompts with dynamic data from various sources. It provides a unified interface for fetching context data that can be used in LLM prompts.
-
-### Core Components
-
-#### 1. Registry (`Mcp::Registry`)
-Central registry for managing fetchers:
-
-```ruby
-# Register a custom fetcher
-Mcp::Registry.register(:my_fetcher, MyCustomFetcher)
-
-# Check what's registered
-Mcp::Registry.keys  # => [:database, :http, :file, :semantic_memory, :code, ...]
-
-# Get a fetcher
-fetcher = Mcp::Registry.get(:database)
-```
-
-#### 2. Context API (`Mcp::Context`)
-Main interface for fetching and combining data:
-
-```ruby
-# Initialize with base context
-context = Mcp::Context.new(user: current_user, workspace: current_workspace)
-
-# Fetch data from various sources
-context.fetch(:recent_orders, model: 'Order', scope: :recent, limit: 5)
-context.fetch(:github_repo, url: 'https://api.github.com/repos/rails/rails')
-context.fetch(:semantic_search, query: "How to implement authentication?")
-
-# Get combined context for prompts
-prompt_data = context.to_h
-# => { user: #<User>, workspace: #<Workspace>, recent_orders: [...], github_repo: {...}, semantic_search: [...] }
-
-# Check for errors
-if context.has_errors?
-  puts "Errors: #{context.error_keys}"
-end
-```
-
-### Built-in Fetchers
-
-#### 1. Database Fetcher (`Mcp::Fetcher::Database`)
-Fetch data using ActiveRecord queries and scopes:
-
-```ruby
-# Fetch recent orders for current user
-context.fetch(:recent_orders,
-  model: 'Order',
-  scope: :recent,
-  scope_args: [1.week.ago],
-  user: current_user,
-  limit: 10
-)
-
-# Fetch with custom conditions
-context.fetch(:active_subscriptions,
-  model: 'Subscription',
-  conditions: { status: 'active' },
-  order: 'created_at DESC'
-)
-```
-
-#### 2. HTTP Fetcher (`Mcp::Fetcher::Http`)
-Make requests to external APIs with caching and rate limiting:
-
-```ruby
-# Fetch GitHub repository info
-context.fetch(:github_repo,
-  url: 'https://api.github.com/repos/rails/rails',
-  headers: { 'Authorization' => "token #{github_token}" },
-  cache_key: 'github_rails_repo',
-  cache_ttl: 1.hour
-)
-
-# Fetch Slack messages
-context.fetch(:slack_messages,
-  url: 'https://slack.com/api/conversations.history',
-  params: { channel: 'C1234567890' },
-  headers: { 'Authorization' => "Bearer #{slack_token}" },
-  rate_limit_key: 'slack_api'
-)
-```
-
-#### 3. File Fetcher (`Mcp::Fetcher::File`)
-Parse documents and create text embeddings:
-
-```ruby
-# Parse uploaded document
-context.fetch(:parse_document,
-  file_path: '/path/to/document.pdf',
-  chunk_size: 1000,
-  create_embeddings: true,
-  extract_metadata: true
-)
-
-# Parse text content directly
-context.fetch(:extract_text,
-  file_content: uploaded_file.read,
-  file_type: 'markdown',
-  chunk_size: 500
-)
-```
-
-#### 4. Semantic Memory Fetcher (`Mcp::Fetcher::SemanticMemory`)
-Query vector embeddings for contextually relevant content:
-
-```ruby
-# Semantic search
-context.fetch(:semantic_search,
-  query: "How to implement user authentication?",
-  limit: 5,
-  threshold: 0.8,
-  namespace: 'documentation'
-)
-
-# Search with metadata filters
-context.fetch(:find_similar,
-  query: "payment processing",
-  metadata_filter: { category: 'billing', status: 'published' },
-  content_types: ['tutorial', 'documentation']
-)
-```
-
-#### 5. Code Fetcher (`Mcp::Fetcher::Code`)
-Introspect your codebase to find methods, classes, and comments:
-
-```ruby
-# Find method definitions
-context.fetch(:find_methods,
-  search_term: "authenticate",
-  search_type: :method_name,
-  include_comments: true,
-  max_results: 10
-)
-
-# Search code content
-context.fetch(:search_code,
-  search_term: "Stripe",
-  search_type: :content,
-  file_pattern: "**/*.rb",
-  exclude_paths: ['vendor', 'tmp']
-)
-```
-
-### Creating Custom Fetchers
-
-Create your own fetchers by extending the base class:
-
-```ruby
-class WeatherFetcher < Mcp::Fetcher::Base
-  def self.allowed_params
-    [:location, :api_key]
-  end
-
-  def self.required_param?(param)
-    param == :location
-  end
-
-  def self.description
-    "Fetches current weather data from external API"
-  end
-
-  def self.fetch(location:, api_key: nil, **)
-    validate_all_params!(location: location, api_key: api_key)
-    
-    # Your fetching logic here
-    response = external_weather_api(location, api_key)
-    
-    {
-      location: location,
-      temperature: response['temp'],
-      conditions: response['weather'],
-      fetched_at: Time.current
-    }
-  end
-
-  def self.fallback_data(location: nil, **)
-    {
-      location: location,
-      temperature: nil,
-      conditions: 'unknown',
-      error: 'Weather data unavailable'
-    }
-  end
-
-  private
-
-  def self.external_weather_api(location, api_key)
-    # Implementation details...
-  end
-end
-
-# Register your custom fetcher
-Mcp::Registry.register(:weather, WeatherFetcher)
-
-# Use it in context
-context.fetch(:weather, location: 'San Francisco')
-```
-
-### Error Handling and Fallbacks
-
-The MCP system provides robust error handling:
-
-```ruby
-context = Mcp::Context.new(user: current_user)
-
-# This fetcher might fail
-context.fetch(:external_api_data, url: 'https://unreliable-api.com/data')
-
-# Check for success/failure
-if context.success?(:external_api_data)
-  data = context[:external_api_data]
-else
-  error_msg = context.error_message(:external_api_data)
-  Rails.logger.warn("API fetch failed: #{error_msg}")
-end
-
-# Fetchers can provide fallback data
-# If a fetcher implements `fallback_data`, it will be used when fetch fails
-```
-
-### Testing
-
-Test your MCP usage with RSpec:
-
-```ruby
-RSpec.describe "MCP Integration" do
-  before do
-    # Register test fetcher
-    test_fetcher = Class.new(Mcp::Fetcher::Base) do
-      def self.fetch(**params)
-        { test_data: "success", params: params }
-      end
-    end
-    
-    Mcp::Registry.register(:test_fetcher, test_fetcher)
-  end
-
-  it "fetches context data" do
-    context = Mcp::Context.new(user: create(:user))
-    context.fetch(:test_fetcher, param1: 'value1')
-    
-    expect(context.success?(:test_fetcher)).to be true
-    expect(context[:test_fetcher][:test_data]).to eq('success')
-=======
 - Add necessary gems (`ruby-openai`, `paper_trail`) to your Gemfile
 - Create models for `PromptTemplate` and `PromptExecution`
 - Generate migrations for database tables and versioning
@@ -765,39 +500,10 @@
         raw_response: "Job failed permanently: #{ex.message}"
       )
     end
->>>>>>> 67e89d2a
   end
 end
 ```
 
-<<<<<<< HEAD
-### Configuration
-
-Configure the AI module in `config/initializers/ai.rb`:
-
-```ruby
-Rails.application.config.ai.default_model = 'gpt-4'
-Rails.application.config.ai.embedding_model = 'text-embedding-ada-002'
-
-# Configure OpenAI client
-OpenAI.configure do |config|
-  config.access_token = Rails.application.credentials.openai_api_key
-end
-```
-
-Set your API keys in Rails credentials:
-
-```bash
-rails credentials:edit
-```
-
-```yaml
-openai_api_key: your_openai_api_key_here
-github_token: your_github_token_here
-slack_token: your_slack_token_here
-```
-
-=======
 ### Adding Custom Output Formats
 
 ```ruby
@@ -954,24 +660,10 @@
 - **Caching**: Cache frequently used templates and model configurations
 - **Monitoring**: Track job execution times and failure rates
 
->>>>>>> 67e89d2a
 ## Next Steps
 
 After installation:
 
-<<<<<<< HEAD
-1. Configure your API keys in Rails credentials
-2. Run the test suite to ensure everything works:
-   ```bash
-   bin/synth test ai
-   ```
-3. Customize fetchers for your specific use case
-4. Integrate MCP context into your LLM prompts
-
-## Contributing
-
-Contributions and improvements are welcome. Keep this README up to date as the module evolves.
-=======
 1. Configure your OpenAI or other LLM API keys in credentials
 2. Run migrations and seed data: `rails db:migrate db:seed`
 3. Visit `/prompt_templates` to explore the interface
@@ -998,5 +690,4 @@
 2. **Add Tests**: Include comprehensive test coverage
 3. **Update Documentation**: Keep this README current
 4. **Consider Performance**: Optimize for production usage
-5. **Security Review**: Ensure secure handling of user data
->>>>>>> 67e89d2a
+5. **Security Review**: Ensure secure handling of user data