--- conflicted
+++ resolved
@@ -1,20 +1,5 @@
 # AI Module - LLM Job System
 
-<<<<<<< HEAD
-This module adds comprehensive AI integration to your Rails app with prompt templates, asynchronous LLM job processing, and multi-context providers for dynamic prompts.
-
-## Features
-
-- **Prompt Templates**: Versioned templates with variable interpolation, tags, and multiple output formats
-- **Asynchronous LLM Jobs**: Background processing with Sidekiq for scalable AI operations
-- **Multi-Provider Support**: OpenAI GPT and Anthropic Claude integration
-- **Context Management**: Dynamic context injection for personalized prompts
-- **Usage Tracking**: Token usage, processing time, and performance monitoring
-
-## Installation
-
-Run the following command from your application root to install the AI module:
-=======
 This module adds first‑class AI integration to your Rails app with versioned prompt templates, variable interpolation, audit history, and a comprehensive management interface.
 
 ## Features
@@ -68,111 +53,12 @@
 ## Installation
 
 Run the following command from your application root:
->>>>>>> 67e89d2a
 
 ```bash
 bin/synth add ai
 ```
 
 This command will:
-<<<<<<< HEAD
-- Add required gems (ruby-openai, anthropic, tiktoken_ruby)
-- Generate models for PromptTemplate, LlmOutput, and LlmJob
-- Create controllers for managing prompts and jobs
-- Set up background job processors
-- Create AI configuration initializer
-
-## Post-Installation Setup
-
-1. **Run migrations:**
-   ```bash
-   rails db:migrate
-   ```
-
-2. **Configure API keys in Rails credentials:**
-   ```bash
-   rails credentials:edit
-   ```
-   Add your API keys:
-   ```yaml
-   openai:
-     api_key: your_openai_api_key
-   anthropic:
-     api_key: your_anthropic_api_key
-   ```
-
-3. **Add routes** to your `config/routes.rb`:
-   ```ruby
-   resources :prompt_templates
-   resources :llm_jobs, only: [:index, :show, :create] do
-     member do
-       post :retry
-     end
-   end
-   ```
-
-4. **Create sample data:**
-   ```bash
-   bin/synth add ai_seeds
-   ```
-
-## Usage
-
-### Creating Prompt Templates
-
-```ruby
-template = PromptTemplate.create!(
-  name: "Product Description",
-  content: "Write a compelling product description for {{product_name}} with the following features: {{features}}",
-  description: "Generates marketing copy for products",
-  tags: "marketing,copywriting",
-  output_format: "html",
-  active: true
-)
-```
-
-### Processing LLM Jobs
-
-```ruby
-# Synchronous processing
-processor = LlmProcessor.new(template, {
-  product_name: "Smart Widget",
-  features: "AI-powered, wireless, waterproof"
-})
-result = processor.execute
-
-# Asynchronous processing
-job = LlmJob.create!(
-  prompt_template: template,
-  context_data: { product_name: "Smart Widget", features: "..." },
-  status: 'pending'
-)
-LlmProcessingJob.perform_later(job.id, template.id, job.context_data)
-```
-
-## Testing
-
-Run AI-specific tests:
-
-```bash
-bin/synth test ai
-```
-
-## Configuration
-
-The AI module can be configured in `config/initializers/ai.rb`:
-
-```ruby
-Rails.application.config.ai.default_model = 'gpt-4o'
-Rails.application.config.ai.temperature = 0.7
-Rails.application.config.ai.max_tokens = 2000
-Rails.application.config.ai.timeout = 60
-```
-
-## Version
-
-Current version: 1.0.0
-=======
 - Add necessary gems (`ruby-openai`, `paper_trail`) to your Gemfile
 - Create models for `PromptTemplate` and `PromptExecution`
 - Generate migrations for database tables and versioning
@@ -804,5 +690,4 @@
 2. **Add Tests**: Include comprehensive test coverage
 3. **Update Documentation**: Keep this README current
 4. **Consider Performance**: Optimize for production usage
-5. **Security Review**: Ensure secure handling of user data
->>>>>>> 67e89d2a
+5. **Security Review**: Ensure secure handling of user data