--- conflicted
+++ resolved
@@ -1709,53 +1709,6 @@
     end
   RUBY
 
-<<<<<<< HEAD
-  # Generate models for prompt templates and LLM jobs
-  say_status :synth_ai, "Generating AI models and migrations"
-  
-  # Prompt Template model
-  generate :model, 'PromptTemplate', 
-    'name:string:index',
-    'description:text',
-    'content:text',
-    'tags:text', # JSON array
-    'variables:text', # JSON array  
-    'output_format:string',
-    'version:integer',
-    'workspace:references'
-    
-  # LLM Job model for async job processing
-  generate :model, 'LLMJob',
-    'prompt_template:references',
-    'user:references',
-    'workspace:references',
-    'model:string',
-    'context:text', # JSON
-    'status:string:index',
-    'started_at:datetime',
-    'completed_at:datetime',
-    'failed_at:datetime',
-    'error_message:text',
-    'retry_count:integer'
-    
-  # LLM Output model for storing results
-  generate :model, 'LLMOutput',
-    'llm_job:references',
-    'content:text',
-    'tokens_used:integer',
-    'cost_cents:integer',
-    'feedback_rating:integer', # -1, 0, 1 for thumbs down, none, thumbs up
-    'feedback_comment:text'
-
-  # Add indexes and constraints
-  create_file 'db/migrate/add_ai_indexes.rb', <<~RUBY
-    class AddAiIndexes < ActiveRecord::Migration[7.1]
-      def change
-        add_index :prompt_templates, [:workspace_id, :name], unique: true
-        add_index :llm_jobs, [:user_id, :created_at]
-        add_index :llm_jobs, [:workspace_id, :status]
-        add_index :llm_outputs, :llm_job_id, unique: true
-=======
   # Fixtures
   create_file 'test/fixtures/prompt_templates.yml', <<~'YAML'
     basic:
@@ -2146,15 +2099,10 @@
           model: Rails.application.config.ai.default_model,
           tokens_used: rand(50..300)
         }
->>>>>>> 67e89d2a
       end
     end
   RUBY
 
-<<<<<<< HEAD
-  say_status :synth_ai, "AI module installed. Please run migrations and configure your API keys."
-  say_status :synth_ai, "Run 'rails db:seed' to create example prompt templates and AI jobs."
-=======
   # Create a service for executing prompt templates
   create_file 'app/services/prompt_executor.rb', <<~'RUBY'
     # frozen_string_literal: true
@@ -2577,5 +2525,4 @@
   say_status :synth_ai, "2. Start Sidekiq: bundle exec sidekiq"
   say_status :synth_ai, "3. Queue your first job: LLMJob.perform_later(template: 'Hello {{name}}', model: 'gpt-4', context: { name: 'World' })"
   say_status :synth_ai, "4. Run tests: bin/rails test test/jobs/llm_job_test.rb"
->>>>>>> 67e89d2a
 end