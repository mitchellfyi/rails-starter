--- conflicted
+++ resolved
@@ -3,13 +3,6 @@
 # Synth AI module installer for the Rails SaaS starter template.
 # This install script is executed by the bin/synth CLI when adding the AI module.
 
-<<<<<<< HEAD
-say_status :synth_ai, "Installing AI module..."
-
-# Add AI specific gems to the application's Gemfile  
-gem 'ruby-openai', '~> 6.3'
-gem 'anthropic', '~> 0.3'
-=======
 say_status :synth_ai, "Installing AI module with PromptTemplate and audit system"
 
 # Add AI specific gems to the application's Gemfile
@@ -19,89 +12,15 @@
 
 # Add AI specific gems to the application's Gemfile
 gem 'ruby-openai', '~> 7.0'
->>>>>>> 67e89d2a
 
 # Run bundle install and set up AI configuration after gems are installed
 after_bundle do
-  # Generate models for prompt templates and LLM outputs
-  generate :model, 'PromptTemplate', 'name:string', 'description:text', 'content:text', 'version:integer', 'tags:string'
-  generate :model, 'LlmOutput', 'prompt_template:references', 'user:references', 'input_data:json', 'output_data:json', 'model:string', 'status:string'
-  
-  # Generate the LLM job
-  generate :job, 'LlmJob'
-  
   # Create an initializer for AI configuration
-  create_file 'config/initializers/ai.rb', <<~'CONFIG'
+  initializer 'ai.rb', <<~'RUBY'
     # AI module configuration
+    # Set your default model and any other AI related settings here
     Rails.application.config.ai = ActiveSupport::OrderedOptions.new
     Rails.application.config.ai.default_model = 'gpt-4'
-<<<<<<< HEAD
-    Rails.application.config.ai.openai_api_key = ENV['OPENAI_API_KEY']
-    Rails.application.config.ai.anthropic_api_key = ENV['ANTHROPIC_API_KEY']
-  CONFIG
-
-  # Create AI service classes
-  create_file 'app/services/ai/prompt_service.rb', <<~'SERVICE'
-    # frozen_string_literal: true
-
-    module Ai
-      class PromptService
-        def self.execute(template:, context: {}, model: nil)
-          model ||= Rails.application.config.ai.default_model
-          
-          # TODO: Implement prompt execution with variable interpolation
-          content = interpolate_variables(template.content, context)
-          
-          {
-            content: content,
-            model: model,
-            status: 'success'
-          }
-        end
-
-        private
-
-        def self.interpolate_variables(content, context)
-          context.each do |key, value|
-            content = content.gsub("{{#{key}}}", value.to_s)
-          end
-          content
-        end
-      end
-    end
-  SERVICE
-
-  # Create seeds for AI module
-  create_file 'db/seeds/ai_seeds.rb', <<~'SEEDS'
-    # AI module seeds
-    puts "Seeding AI module..."
-
-    PromptTemplate.find_or_create_by(name: 'summarize_text') do |template|
-      template.description = 'Summarize the given text'
-      template.content = 'Please summarize the following text: {{text}}'
-      template.version = 1
-      template.tags = 'summarization,text'
-    end
-
-    PromptTemplate.find_or_create_by(name: 'generate_title') do |template|
-      template.description = 'Generate a title for content'
-      template.content = 'Generate a compelling title for: {{content}}'
-      template.version = 1
-      template.tags = 'generation,title'
-    end
-
-    puts "AI module seeded!"
-  SEEDS
-  
-  # Update main seeds file to include AI seeds
-  append_to_file 'db/seeds.rb', "\nload Rails.root.join('db', 'seeds', 'ai_seeds.rb') if File.exist?(Rails.root.join('db', 'seeds', 'ai_seeds.rb'))"
-
-  # Run migrations
-  rails_command 'db:migrate'
-  
-  say_status :synth_ai, "AI module installed successfully!"
-  say_status :synth_ai, "Run 'rails db:seed' to load example prompt templates"
-=======
     Rails.application.config.ai.default_temperature = 0.7
     Rails.application.config.ai.max_tokens = 4096
     
@@ -2606,5 +2525,4 @@
   say_status :synth_ai, "2. Start Sidekiq: bundle exec sidekiq"
   say_status :synth_ai, "3. Queue your first job: LLMJob.perform_later(template: 'Hello {{name}}', model: 'gpt-4', context: { name: 'World' })"
   say_status :synth_ai, "4. Run tests: bin/rails test test/jobs/llm_job_test.rb"
->>>>>>> 67e89d2a
 end