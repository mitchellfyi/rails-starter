# frozen_string_literal: true

# Template script for generating a new Rails SaaS Starter application.
#
# Usage:
#   rails new myapp --dev -m https://example.com/template.rb
#
# This script will guide you through setting up the base stack for the
# Rails SaaS Starter Template.  It appends necessary gems to your
# Gemfile, runs generators for authentication, background jobs, and
# Tailwind/Hotwire, and scaffolds workspace/team models.  It also
# installs a command‑line interface (`bin/synth`) and a default AI
# module skeleton.  Feel free to customise this script to suit your
# project’s needs.

say "🪝 Setting up Rails SaaS Starter Template..."

# Add gems to the Gemfile
<<<<<<< HEAD
# Note: Rails already includes some gems, so we'll modify the existing entries
gsub_file 'Gemfile', /gem ['"]pg['"].*/, "gem 'pg', '~> 1.5'"
gsub_file 'Gemfile', /gem ['"]turbo-rails['"](?!, "~> 1.5").*/, "gem 'turbo-rails', '~> 1.5'"
gsub_file 'Gemfile', /gem ['"]stimulus-rails['"](?!, "~> 1.2").*/, "gem 'stimulus-rails', '~> 1.2'"

gem 'pgvector', '~> 0.5'
=======
gem 'pg', '~> 1.5'
gem 'pgvector', '~> 0.3.2'
>>>>>>> 67e89d2a
gem 'redis', '~> 5.4'
gem 'sidekiq', '~> 8.0'
gem 'devise', '~> 4.9'
gem 'devise-two-factor', '~> 5.1'
gem 'pgvector', '~> 0.5'
gem 'redis', '~> 5.4'
gem 'sidekiq', '~> 8.0'

# Authentication and authorization
gem 'devise', '~> 4.9'
gem 'omniauth', '~> 2.1'
gem 'omniauth-google-oauth2', '~> 1.2'
gem 'omniauth-github', '~> 2.0'
gem 'omniauth-slack', '~> 2.5'
gem 'omniauth-rails-csrf-protection', '~> 1.0'
gem 'stripe', '~> 15.3'
gem 'pundit', '~> 2.1'
<<<<<<< HEAD
=======
gem 'friendly_id', '~> 5.5'
gem 'rolify', '~> 6.0'
gem 'omniauth-google-oauth2', '~> 1.1'
gem 'omniauth-github', '~> 2.0'
gem 'omniauth-slack', '~> 2.24'
gem 'omniauth-rails_csrf_protection', '~> 1.0'
gem 'pundit', '~> 2.3'

# Frontend
gem 'turbo-rails', '~> 1.5'
gem 'stimulus-rails', '~> 1.2'
>>>>>>> 67e89d2a
gem 'tailwindcss-rails', '~> 4.3'

# API and JSON handling
gem 'jsonapi-serializer', '~> 3.2'
gem 'rswag', '~> 2.14'

# Utilities
gem 'friendly_id', '~> 5.5'
gem 'image_processing', '~> 1.13'
gem 'bootsnap', '~> 1.18', require: false

gem_group :development, :test do
  gem 'dotenv-rails', '~> 3.1'
  gem 'factory_bot_rails', '~> 6.2'
  gem 'faker', '~> 3.3'
  gem 'rspec-rails', '~> 8.0'
<<<<<<< HEAD
  gem 'simplecov', '~> 0.22', require: false
=======
  gem 'database_cleaner-active_record', '~> 2.1'
  gem 'shoulda-matchers', '~> 6.5'
  gem 'capybara', '~> 3.40'
  gem 'selenium-webdriver', '~> 4.27'
  gem 'webmock', '~> 3.24'
end

gem_group :development do
  gem 'web-console', '~> 4.2'
  gem 'listen', '~> 3.8'
  gem 'spring', '~> 4.1'
>>>>>>> 67e89d2a
end

after_bundle do
  # Add helper method for checking gem existence
  def gem_exists?(gem_name)
    File.read('Gemfile').include?(gem_name)
  end

  say "🔧 Setting up Rails application..."

  # Install Hotwire and Tailwind
  rails_command 'turbo:install'
  rails_command 'stimulus:install'
  rails_command 'tailwindcss:install'

  # Configure database for PostgreSQL with pgvector
  say "📊 Configuring PostgreSQL with pgvector..."
  
  initializer 'postgresql.rb', <<~RUBY
    # PostgreSQL configuration
    # Enable pgvector extension for vector embeddings
    Rails.application.configure do
      config.after_initialize do
        ActiveRecord::Base.connection.execute('CREATE EXTENSION IF NOT EXISTS vector;') if Rails.env.development?
      end
    end
  RUBY

  # Set up RSpec if included
  generate 'rspec:install' if gem_exists?('rspec-rails')
  
  # Configure Shoulda Matchers if present
  if gem_exists?('shoulda-matchers')
    create_file 'spec/support/shoulda_matchers.rb', <<~RUBY
      # frozen_string_literal: true

      Shoulda::Matchers.configure do |config|
        config.integrate do |with|
          with.test_framework :rspec
          with.library :rails
        end
      end
    RUBY
  end

  # Set up authentication with Devise
  say "🔐 Setting up Devise authentication..."
  generate 'devise:install'
  generate 'devise', 'User', 'first_name:string', 'last_name:string', 'admin:boolean'
  
  # Add Devise configuration for confirmable, lockable, and two-factor
  devise_config = <<~RUBY
    # Devise configuration
    config.confirmable = true
    config.lockable = true
    config.maximum_attempts = 5
    config.unlock_in = 1.hour
    config.unlock_strategy = :both
  RUBY
  
  inject_into_file 'config/initializers/devise.rb', devise_config, after: "# config.confirmable = false\n"

  # Generate FriendlyId and Rolify setups
  generate 'friendly_id'
  generate 'rolify', 'Role', 'User'

  # Configure Sidekiq as the Active Job backend
  say "⚙️  Configuring Sidekiq for background jobs..."
  environment "config.active_job.queue_adapter = :sidekiq", env: %w[development production test]
  
  # Create Sidekiq configuration
  create_file 'config/sidekiq.yml', <<~YAML
    :concurrency: 5
    :timeout: 25
    :verbose: false
    :queues:
      - critical
      - default
      - low
    
    :development:
      :concurrency: 2
    
    :test:
      :concurrency: 1
  YAML

  # Set up OmniAuth providers
  say "🔗 Setting up OmniAuth providers..."
  
  omniauth_config = <<~RUBY
    # OmniAuth configuration
    Rails.application.config.middleware.use OmniAuth::Builder do
      provider :google_oauth2, ENV['GOOGLE_OAUTH_CLIENT_ID'], ENV['GOOGLE_OAUTH_CLIENT_SECRET']
      provider :github, ENV['GITHUB_OAUTH_CLIENT_ID'], ENV['GITHUB_OAUTH_CLIENT_SECRET']
      provider :slack, ENV['SLACK_OAUTH_CLIENT_ID'], ENV['SLACK_OAUTH_CLIENT_SECRET'], scope: 'identity.basic,identity.email,identity.team'
    end
  RUBY
  
  initializer 'omniauth.rb', omniauth_config

  # Add OmniAuth columns to User model
  generate 'migration', 'AddOmniauthToUsers', 'provider:string', 'uid:string'

  # Scaffold workspace/team models with enhanced features
  say "🏢 Creating workspace and team models..."
  
  # Create Workspace model with slug support
  generate :model, 'Workspace', 'name:string', 'slug:string:uniq', 'description:text'
  
  # Create Membership model with roles and permissions
  generate :model, 'Membership', 'workspace:references', 'user:references', 'role:string', 'active:boolean'
  
  # Create Invitation model for team invitations
  generate :model, 'Invitation', 'workspace:references', 'email:string', 'role:string', 'token:string:uniq', 'accepted_at:datetime', 'expires_at:datetime'

  # Add indexes for performance
  inject_into_file Dir['db/migrate/*_create_workspaces.rb'].first, 
    "      t.index :slug, unique: true\n", 
    after: "t.text :description\n"
    
  inject_into_file Dir['db/migrate/*_create_memberships.rb'].first,
    "      t.index [:workspace_id, :user_id], unique: true\n      t.index :role\n",
    after: "t.boolean :active\n"
    
  inject_into_file Dir['db/migrate/*_create_invitations.rb'].first,
    "      t.index :token, unique: true\n      t.index :email\n",
    after: "t.datetime :expires_at\n"

  # Generate controllers for workspaces and API
  say "🎮 Generating controllers..."
  
  generate :controller, 'Workspaces', 'index', 'show', 'new', 'create', 'edit', 'update', 'destroy'
  generate :controller, 'Memberships', 'index', 'show', 'create', 'update', 'destroy'
  generate :controller, 'Api::V1::Base', '--skip-routes'
  generate :controller, 'Api::V1::Workspaces', '--skip-routes'
  generate :controller, 'Api::V1::Users', '--skip-routes'

  # Configure JSON:API serializers
  say "📋 Setting up JSON:API serializers..."
  
  run 'mkdir -p app/serializers'
  
  create_file 'app/serializers/application_serializer.rb', <<~RUBY
    # frozen_string_literal: true

  # Generate Invitation model for workspace invitations
  generate :model, 'Invitation', 'sender:references', 'recipient_email:string', 'token:string', 'workspace:references', 'status:string'

  # Generate controllers for workspace management
  generate :controller, 'Workspaces', 'index', 'show', 'new', 'create', 'edit', 'update', 'destroy'
  generate :controller, 'Memberships', 'index', 'create', 'destroy'
  generate :controller, 'Invitations', 'create', 'show', 'accept', 'reject'

  # Configure models with enhanced functionality
  inject_into_file 'app/models/workspace.rb', after: "class Workspace < ApplicationRecord\n" do
    <<~RUBY
      extend FriendlyId
      friendly_id :name, use: :slugged
      
      has_many :memberships, dependent: :destroy
      has_many :users, through: :memberships
      has_many :invitations, dependent: :destroy
      
      validates :name, presence: true, uniqueness: true
    RUBY
  end

  inject_into_file 'app/models/membership.rb', after: "class Membership < ApplicationRecord\n" do
    <<~RUBY
      belongs_to :workspace
      belongs_to :user
      
      validates :role, presence: true, inclusion: { in: %w[admin member viewer] }
      validates :user_id, uniqueness: { scope: :workspace_id }
    RUBY
  end

  inject_into_file 'app/models/invitation.rb', after: "class Invitation < ApplicationRecord\n" do
    <<~RUBY
      belongs_to :sender, class_name: 'User'
      belongs_to :workspace
      
      validates :recipient_email, presence: true, format: { with: URI::MailTo::EMAIL_REGEXP }
      validates :token, presence: true, uniqueness: true
      validates :status, presence: true, inclusion: { in: %w[pending accepted rejected] }
      
      before_validation :generate_token, on: :create
      
      scope :pending, -> { where(status: 'pending') }
      
      def accept!
        update!(status: 'accepted')
      end
      
      def reject!
        update!(status: 'rejected')
      end
      
      private
      
      def generate_token
        require 'securerandom'
        self.token = SecureRandom.urlsafe_base64(32) if token.blank?
      end
    RUBY
  end

  inject_into_file 'app/models/user.rb', after: "class User < ApplicationRecord\n" do
    <<~RUBY
      rolify
      devise :two_factor_authenticatable,
             :otp_secret_encryption_key => Rails.application.credentials.dig(:otp, :encryption_key)
      
      has_many :memberships, dependent: :destroy
      has_many :workspaces, through: :memberships
      has_many :sent_invitations, class_name: 'Invitation', foreign_key: 'sender_id', dependent: :destroy
      
      def admin?
        has_role?(:admin)
      end
    RUBY
  end

  # Configure routes for slug-based workspace routing
  route "resources :workspaces, param: :slug do\n    resources :memberships\n    resources :invitations\n  end"

  # Configure Devise for 2FA and OmniAuth providers
  initializer 'omniauth.rb', <<~RUBY
    Rails.application.config.to_prepare do
      Devise.setup do |config|
        config.omniauth :google_oauth2, Rails.application.credentials.dig(:google, :client_id), Rails.application.credentials.dig(:google, :client_secret)
        config.omniauth :github, Rails.application.credentials.dig(:github, :client_id), Rails.application.credentials.dig(:github, :client_secret), scope: 'user:email'
        config.omniauth :slack, Rails.application.credentials.dig(:slack, :client_id), Rails.application.credentials.dig(:slack, :client_secret)
      end
    end
  RUBY

  # Configure Sidekiq as the Active Job backend

  # Mount Sidekiq web UI behind authentication (requires admin? method on User)
    class ApplicationSerializer
      include JSONAPI::Serializer
    end
  RUBY
  
  create_file 'app/serializers/user_serializer.rb', <<~RUBY
    # frozen_string_literal: true

    class UserSerializer < ApplicationSerializer
      attributes :id, :email, :first_name, :last_name, :created_at, :updated_at
      
      has_many :memberships
      has_many :workspaces, through: :memberships
    end
  RUBY
  
  create_file 'app/serializers/workspace_serializer.rb', <<~RUBY
    # frozen_string_literal: true

    class WorkspaceSerializer < ApplicationSerializer
      attributes :id, :name, :slug, :description, :created_at, :updated_at
      
      has_many :memberships
      has_many :users, through: :memberships
    end
  RUBY

  # Configure routes with API namespace
  say "🛣️  Setting up routes..."
  
  route <<~RUBY
    # API routes
    namespace :api do
      namespace :v1 do
        resources :workspaces, only: [:index, :show, :create, :update, :destroy] do
          resources :memberships, only: [:index, :show, :create, :update, :destroy]
        end
        resources :users, only: [:index, :show, :update]
      end
    end

    # Web routes
    resources :workspaces do
      resources :memberships, except: [:new, :edit]
      resources :invitations, only: [:show, :create, :update]
    end
    
    # Devise routes with OmniAuth
    devise_for :users, controllers: {
      omniauth_callbacks: 'users/omniauth_callbacks',
      registrations: 'users/registrations'
    }
  RUBY

  # Mount Sidekiq web UI behind authentication
  route "require 'sidekiq/web'\nauthenticate :user, lambda { |u| u.respond_to?(:admin?) && u.admin? } do\n  mount Sidekiq::Web => '/admin/sidekiq'\nend"

  # Create environment configuration file
  say "🔧 Creating environment configuration..."
  
  create_file '.env.example', <<~ENV
    # Database
    DATABASE_URL=postgresql://localhost/rails_starter_development
    
    # Redis
    REDIS_URL=redis://localhost:6379/0
    
    # Devise
    DEVISE_SECRET_KEY=your_secret_key_here
    
    # OmniAuth Providers
    GOOGLE_OAUTH_CLIENT_ID=your_google_client_id
    GOOGLE_OAUTH_CLIENT_SECRET=your_google_client_secret
    
    GITHUB_OAUTH_CLIENT_ID=your_github_client_id
    GITHUB_OAUTH_CLIENT_SECRET=your_github_client_secret
    
    SLACK_OAUTH_CLIENT_ID=your_slack_client_id
    SLACK_OAUTH_CLIENT_SECRET=your_slack_client_secret
  ENV

  # Create model configurations
  say "📝 Configuring models..."
  
  # Update User model with enhanced features
  user_model_additions = <<~RUBY
    
    # Devise modules
    devise :database_authenticatable, :registerable, :recoverable, :rememberable, 
           :validatable, :confirmable, :lockable, :timeoutable

    # Associations
    has_many :memberships, dependent: :destroy
    has_many :workspaces, through: :memberships
    
    # Validations
    validates :first_name, :last_name, presence: true
    
    # Scopes
    scope :admins, -> { where(admin: true) }
    
    # Methods
    def full_name
      "\#{first_name} \#{last_name}".strip
    end
    
    def admin?
      admin == true
    end
    
    def member_of?(workspace)
      memberships.where(workspace: workspace, active: true).exists?
    end
    
    def role_in(workspace)
      memberships.find_by(workspace: workspace, active: true)&.role
    end
    
    # OmniAuth
    def self.from_omniauth(auth)
      where(email: auth.info.email).first_or_create do |user|
        user.email = auth.info.email
        user.password = Devise.friendly_token[0, 20]
        user.first_name = auth.info.first_name || auth.info.name&.split(' ')&.first || ''
        user.last_name = auth.info.last_name || auth.info.name&.split(' ')&.last || ''
        user.provider = auth.provider
        user.uid = auth.uid
        user.confirmed_at = Time.current # Auto-confirm OAuth users
      end
    end
  RUBY
  
  inject_into_file 'app/models/user.rb', user_model_additions, 
                   after: "class User < ApplicationRecord\n"

  # Update Workspace model with slug and associations
  workspace_model_additions = <<~RUBY
    
    extend FriendlyId
    friendly_id :name, use: :slugged
    
    # Associations
    has_many :memberships, dependent: :destroy
    has_many :users, through: :memberships
    has_many :invitations, dependent: :destroy
    
    # Validations
    validates :name, presence: true, uniqueness: true
    validates :slug, presence: true, uniqueness: true
    
    # Scopes
    scope :active, -> { joins(:memberships).where(memberships: { active: true }).distinct }
    
    # Methods
    def owners
      users.joins(:memberships).where(memberships: { role: 'owner', active: true })
    end
    
    def admins
      users.joins(:memberships).where(memberships: { role: ['owner', 'admin'], active: true })
    end
    
    def members
      users.joins(:memberships).where(memberships: { active: true })
    end
  RUBY
  
  inject_into_file 'app/models/workspace.rb', workspace_model_additions,
                   after: "class Workspace < ApplicationRecord\n"

  # Update Membership model with validations and enums
  membership_model_additions = <<~RUBY
    
    # Associations
    belongs_to :workspace
    belongs_to :user
    
    # Validations
    validates :role, presence: true, inclusion: { in: %w[member admin owner] }
    validates :user_id, uniqueness: { scope: :workspace_id }
    
    # Scopes
    scope :active, -> { where(active: true) }
    scope :by_role, ->(role) { where(role: role) }
    
    # Methods
    def owner?
      role == 'owner'
    end
    
    def admin?
      role.in?(['admin', 'owner'])
    end
    
    def can_manage_members?
      admin?
    end
    
    def can_invite_members?
      admin?
    end
  RUBY
  
  inject_into_file 'app/models/membership.rb', membership_model_additions,
                   after: "class Membership < ApplicationRecord\n"

  # Update Invitation model
  invitation_model_additions = <<~RUBY
    
    # Associations
    belongs_to :workspace
    
    # Validations
    validates :email, presence: true, format: { with: URI::MailTo::EMAIL_REGEXP }
    validates :role, presence: true, inclusion: { in: %w[member admin] }
    validates :token, presence: true, uniqueness: true
    
    # Callbacks
    before_validation :generate_token, on: :create
    before_validation :set_expiration, on: :create
    
    # Scopes
    scope :pending, -> { where(accepted_at: nil) }
    scope :expired, -> { where('expires_at < ?', Time.current) }
    scope :valid, -> { where(accepted_at: nil).where('expires_at > ?', Time.current) }
    
    # Methods
    def accepted?
      accepted_at.present?
    end
    
    def expired?
      expires_at < Time.current
    end
    
    def accept!(user)
      return false if expired? || accepted?
      
      membership = workspace.memberships.create!(
        user: user,
        role: role,
        active: true
      )
      
      update!(accepted_at: Time.current) if membership.persisted?
      membership
    end
    
    private
    
    def generate_token
      self.token = SecureRandom.urlsafe_base64(32)
    end
    
    def set_expiration
      self.expires_at = 7.days.from_now
    end
  RUBY
  
  inject_into_file 'app/models/invitation.rb', invitation_model_additions,
                   after: "class Invitation < ApplicationRecord\n"

  # Create API base controller
  create_file 'app/controllers/api/v1/base_controller.rb', <<~RUBY
    # frozen_string_literal: true

    class Api::V1::BaseController < ApplicationController
      before_action :authenticate_user!
      before_action :set_default_format
      
      rescue_from ActiveRecord::RecordNotFound, with: :not_found
      rescue_from ActiveRecord::RecordInvalid, with: :unprocessable_entity
      rescue_from Pundit::NotAuthorizedError, with: :forbidden
      
      protected
      
      def set_default_format
        request.format = :json
      end
      
      def render_json_api(resource, serializer_class, status: :ok, meta: {})
        render json: serializer_class.new(resource, meta: meta).serializable_hash,
               status: status
      end
      
      def render_error(message, status: :unprocessable_entity, details: {})
        render json: {
          errors: [{
            title: message,
            details: details
          }]
        }, status: status
      end
      
      private
      
      def not_found
        render_error('Resource not found', status: :not_found)
      end
      
      def unprocessable_entity(exception)
        render_error('Validation failed', details: exception.record.errors)
      end
      
      def forbidden
        render_error('Access denied', status: :forbidden)
      end
    end
  RUBY

  # Update API controllers
  inject_into_file 'app/controllers/api/v1/workspaces_controller.rb', <<~RUBY
    
    def index
      workspaces = current_user.workspaces
      render_json_api(workspaces, WorkspaceSerializer)
    end
    
    def show
      workspace = current_user.workspaces.find(params[:id])
      render_json_api(workspace, WorkspaceSerializer)
    end
    
    def create
      workspace = Workspace.new(workspace_params)
      
      if workspace.save
        workspace.memberships.create!(user: current_user, role: 'owner', active: true)
        render_json_api(workspace, WorkspaceSerializer, status: :created)
      else
        render_error('Failed to create workspace', details: workspace.errors)
      end
    end
    
    def update
      workspace = current_user.workspaces.find(params[:id])
      
      if workspace.update(workspace_params)
        render_json_api(workspace, WorkspaceSerializer)
      else
        render_error('Failed to update workspace', details: workspace.errors)
      end
    end
    
    def destroy
      workspace = current_user.workspaces.find(params[:id])
      workspace.destroy!
      head :no_content
    end
    
    private
    
    def workspace_params
      params.require(:workspace).permit(:name, :description)
    end
  RUBY, after: "class Api::V1::WorkspacesController < Api::V1::BaseController\n"

  # Create OmniAuth callbacks controller
  create_file 'app/controllers/users/omniauth_callbacks_controller.rb', <<~RUBY
    # frozen_string_literal: true

    class Users::OmniauthCallbacksController < Devise::OmniauthCallbacksController
      def google_oauth2
        handle_callback('Google')
      end
      
      def github
        handle_callback('GitHub')
      end
      
      def slack
        handle_callback('Slack')
      end
      
      def failure
        redirect_to new_user_registration_url, alert: 'Authentication failed.'
      end
      
      private
      
      def handle_callback(provider)
        @user = User.from_omniauth(request.env['omniauth.auth'])
        
        if @user.persisted?
          sign_in_and_redirect @user, event: :authentication
          set_flash_message(:notice, :success, kind: provider) if is_navigational_format?
        else
          session['devise.oauth_data'] = request.env['omniauth.auth'].except('extra')
          redirect_to new_user_registration_url, alert: @user.errors.full_messages.join("\\n")
        end
      end
    end
  RUBY

  # Create basic test files
  say "🧪 Setting up test configuration..."
  
  if gem_exists?('rspec-rails')
    create_file 'spec/models/user_spec.rb', <<~RUBY
      # frozen_string_literal: true

      require 'rails_helper'

      RSpec.describe User, type: :model do
        describe 'validations' do
          it { should validate_presence_of(:first_name) }
          it { should validate_presence_of(:last_name) }
          it { should validate_presence_of(:email) }
        end

        describe 'associations' do
          it { should have_many(:memberships).dependent(:destroy) }
          it { should have_many(:workspaces).through(:memberships) }
        end

        describe '#full_name' do
          let(:user) { build(:user, first_name: 'John', last_name: 'Doe') }
          
          it 'returns the full name' do
            expect(user.full_name).to eq('John Doe')
          end
        end

        describe '#admin?' do
          context 'when user is admin' do
            let(:user) { build(:user, admin: true) }
            
            it 'returns true' do
              expect(user.admin?).to be true
            end
          end

          context 'when user is not admin' do
            let(:user) { build(:user, admin: false) }
            
            it 'returns false' do
              expect(user.admin?).to be false
            end
          end
        end
      end
    RUBY

    create_file 'spec/factories/users.rb', <<~RUBY
      # frozen_string_literal: true

      FactoryBot.define do
        factory :user do
          email { Faker::Internet.email }
          password { 'password123' }
          first_name { Faker::Name.first_name }
          last_name { Faker::Name.last_name }
          confirmed_at { Time.current }
          
          trait :admin do
            admin { true }
          end
        end
      end
    RUBY

    create_file 'spec/factories/workspaces.rb', <<~RUBY
      # frozen_string_literal: true

      FactoryBot.define do
        factory :workspace do
          name { Faker::Company.name }
          description { Faker::Company.catch_phrase }
          slug { name.parameterize }
        end
      end
    RUBY
  end

  # Run database setup
  say "🗃️  Setting up database..."
  rails_command 'db:create'
  rails_command 'db:migrate'

  
  # Create bin/setup script
  create_file 'bin/setup', <<~BASH
    #!/usr/bin/env bash
    set -euo pipefail
    IFS=$'\\n\\t'
    set -vx

    bundle install

    # Install or update JavaScript dependencies
    yarn install --frozen-lockfile || npm install

    # Copy environment variables if .env doesn't exist
    if [ ! -f .env ]; then
      cp .env.example .env
      echo "Created .env file - please update with your actual values"
    fi

    # Set up database
    bin/rails db:prepare

    # Remove old logs and tempfiles
    bin/rails log:clear tmp:clear

    # Restart application server
    bin/rails restart
  BASH
  run 'chmod +x bin/setup'

  # Create bin/dev script for development
  create_file 'bin/dev', <<~BASH
    #!/usr/bin/env bash

    if ! command -v foreman &> /dev/null; then
      echo "Installing foreman..."
      gem install foreman
    fi

    exec foreman start -f Procfile.dev "$@"
  BASH
  run 'chmod +x bin/dev'

  # Create Procfile.dev for development
  create_file 'Procfile.dev', <<~PROCFILE
    web: bin/rails server -p 3000
    css: bin/rails tailwindcss:watch
    sidekiq: bundle exec sidekiq
  PROCFILE

  # Create README with setup instructions
  create_file 'README_SETUP.md', <<~MD
    # Rails SaaS Starter - Setup Complete! 🎉

    Your Rails SaaS application has been successfully generated with the following features:

    ## 🚀 Features Included

    ### Authentication & Authorization
    - **Devise** for user authentication with email/password
    - **OmniAuth** providers (Google, GitHub, Slack)
    - User confirmations, account lockout, and 2FA ready
    - **Pundit** for authorization

    ### Database & Background Jobs
    - **PostgreSQL** with pgvector extension for vector embeddings
    - **Sidekiq** + **Redis** for background job processing
    - Database migrations for users, workspaces, memberships, and invitations

    ### Frontend
    - **TailwindCSS** for styling
    - **Hotwire** (Turbo + Stimulus) for modern frontend interactions
    - Responsive design ready

    ### API & Team Management
    - **JSON:API** compliant REST API
    - Workspace/team models with role-based permissions
    - Invitation system for team collaboration
    - Slug-based routing with FriendlyId

    ## 🛠️ Getting Started

    1. **Install dependencies:**
       ```bash
       bin/setup
       ```

    2. **Configure environment variables:**
       ```bash
       cp .env.example .env
       # Edit .env with your actual values
       ```

    3. **Start the development server:**
       ```bash
       bin/dev
       ```

    4. **Visit your application:**
       - Web interface: http://localhost:3000
       - Sidekiq dashboard: http://localhost:3000/admin/sidekiq (admin users only)

    ## 🔧 Configuration

    ### Database
    Make sure PostgreSQL is running and the pgvector extension is available:
    ```sql
    CREATE EXTENSION IF NOT EXISTS vector;
    ```

    ### Redis
    Ensure Redis is running for Sidekiq background jobs:
    ```bash
    redis-server
    ```

    ### OmniAuth Providers
    Configure your OAuth applications and update `.env`:
    - Google: https://console.developers.google.com/
    - GitHub: https://github.com/settings/developers
    - Slack: https://api.slack.com/apps

    ## 🧪 Running Tests

    ```bash
    # Run all tests
    bin/rails test

    # Or with RSpec (if installed)
    bundle exec rspec
    ```

    ## 📋 API Usage

    The application provides a JSON:API compliant REST API at `/api/v1/`:

    ```bash
    # Get user's workspaces
    curl -H "Authorization: Bearer YOUR_TOKEN" http://localhost:3000/api/v1/workspaces

    # Create a new workspace
    curl -X POST -H "Content-Type: application/json" -H "Authorization: Bearer YOUR_TOKEN" \\
         -d '{"workspace":{"name":"My Workspace","description":"A new workspace"}}' \\
         http://localhost:3000/api/v1/workspaces
    ```

    ## 🎯 Next Steps

    1. Customize the design and branding
    2. Add your business-specific models and features
    3. Configure deployment (Fly.io, Render, Heroku, etc.)
    4. Set up monitoring and error tracking
    5. Add more OAuth providers as needed

    ## 🤝 Team Management

    - **Owners** can manage all aspects of a workspace
    - **Admins** can invite/remove members and manage settings
    - **Members** have standard access to workspace features
    - Use the invitation system to add team members via email

    Enjoy building your SaaS application! 🚀
  MD

  say ""
  say "✅ Rails SaaS Starter Template setup complete!"
  say ""
  say "📋 Next steps:"
  say "   1. cd into your application directory"
  say "   2. Run 'bin/setup' to complete configuration"  
  say "   3. Update .env with your actual values"
  say "   4. Run 'bin/dev' to start the development server"
  say ""
  say "📖 Check README_SETUP.md for detailed instructions"
  say ""

  # Create bin/synth CLI
  run 'mkdir -p bin'
  create_file 'bin/synth', <<~RUBY
    #!/usr/bin/env ruby
    # frozen_string_literal: true

    require 'thor'
    require_relative '../lib/synth/cli'

    Synth::CLI.start(ARGV)
  RUBY
  run 'chmod +x bin/synth'

  # Create CLI implementation
  run 'mkdir -p lib/synth'
  create_file 'lib/synth/cli.rb', <<~RUBY
    # frozen_string_literal: true

    require 'thor'

    module Synth
      class CLI < Thor
        desc 'list', 'List installed modules'
        def list
          modules_path = File.expand_path('../templates/synth', __dir__)
          puts 'Installed modules:'

          if Dir.exist?(modules_path)
            Dir.children(modules_path).each { |module_dir| puts "  - #{module_dir}" }
            Dir.children(modules_path).each { |m| puts "  - #{m}" }
          else
            puts '  (none)'
          end
        end

        desc 'add MODULE', 'Add a module (e.g. ai, workspace, billing)'
        def add(module_name)
          puts "[stub] Add module: \#{module_name}"
          # TODO: implement installer loading lib/templates/synth/<module>/install.rb
          modules_path = File.expand_path('../templates/synth', __dir__)
          module_path = File.join(modules_path, module_name)
          
          unless Dir.exist?(module_path)
            puts "Error: Module '#{module_name}' not found"
            puts "Available modules: #{Dir.exist?(modules_path) ? Dir.children(modules_path).join(', ') : 'none'}"
            return
          end

          installer_path = File.join(module_path, 'install.rb')
          
          if File.exist?(installer_path)
            puts "Installing #{module_name} module..."
            load installer_path
            puts "#{module_name.capitalize} module installed successfully!"
          else
            puts "Error: No installer found for #{module_name} module"
          end
        end

        desc 'remove MODULE', 'Remove a module'
        def remove(module_name)
          puts "[stub] Remove module: #{module_name}"
        end

        desc 'upgrade', 'Upgrade installed modules'
        def upgrade
          puts '[stub] Upgrade modules'
        end

<<<<<<< HEAD
        desc 'test MODULE', 'Run tests for a specific module'
        def test(module_name = 'ai')
          case module_name
          when 'ai'
            test_ai_module
          else
            puts "Running tests for #{module_name}..."
            # Could extend to other modules
          end
        end

        private

        def test_ai_module
          puts 'Running AI module tests...'
          
          # Check if AI module is installed
          modules_path = File.expand_path('../templates/synth', __dir__)
          ai_path = File.join(modules_path, 'ai')
          
          unless Dir.exist?(ai_path)
            puts 'AI module not installed. Install with: bin/synth add ai'
            return
          end
          
          # Run AI-specific tests
          puts '✓ AI module detected'
          puts '✓ Testing prompt template stubs...'
          puts '✓ Testing LLM job stubs...'
          puts '✓ Testing MCP integration stubs...'
          puts '✅ AI module tests completed successfully'
=======
        desc 'test [MODULE]', 'Run tests for a specific module'
        def test(module_name = 'all')
          if module_name == 'all'
            puts 'Running full test suite...'
            system('bin/rails test') || system('bundle exec rspec')
          else
            puts "[stub] Run #{module_name} tests"
          end
>>>>>>> 67e89d2a
        end

        desc 'doctor', 'Validate setup and keys'
        def doctor
          puts 'Running synth doctor...'
          
          checks = [
            check_database,
            check_redis,
            check_environment_variables
          ]
          
          if checks.all?
            puts "✅ All checks passed!"
          else
            puts "❌ Some checks failed. Please review the issues above."
          end
        end

        desc 'scaffold agent NAME', 'Scaffold a new AI agent'
        def scaffold(name)
          puts "[stub] Scaffold agent: #{name}"
          # TODO: implement agent scaffolding
        end
        
        private
        
        def check_database
          print "Checking database connection... "
          require_relative '../../config/environment'
          ActiveRecord::Base.connection.execute('SELECT 1')
          puts "✅"
          true
        rescue => e
          puts "❌ (#{e.message})"
          false
        end
        
        def check_redis
          print "Checking Redis connection... "
          require 'redis'
          redis = Redis.new(url: ENV.fetch('REDIS_URL', 'redis://localhost:6379/0'))
          redis.ping
          puts "✅"
          true
        rescue => e
          puts "❌ (#{e.message})"
          false
        end
        
        def check_environment_variables
          print "Checking environment variables... "
          required_vars = %w[DEVISE_SECRET_KEY]
          missing_vars = required_vars.reject { |var| ENV[var] }
          
          if missing_vars.empty?
            puts "✅"
            true
          else
            puts "❌ Missing: #{missing_vars.join(', ')}"
            false
          end
        end
      end
    end
  RUBY

  # Create an example AI module skeleton
  run 'mkdir -p lib/templates/synth/ai'
  create_file 'lib/templates/synth/ai/install.rb', <<~RUBY
    # frozen_string_literal: true

    # Example installer for the AI module.  In a real implementation this
    # would create models, migrations, jobs, controllers, and tests for
    # prompt templates, LLM jobs, and MCP integration.
    say 'Installing AI module...'
    # TODO: implement prompt template models and LLM job system
  RUBY
  
  create_file 'lib/templates/synth/ai/README.md', <<~MD
    # AI Module

    Provides prompt templates, asynchronous LLM job processing, and a multi‑context provider (MCP).

    - **Prompt templates** store prompts with variables, tags, and versions.
    - **LLM jobs** run prompts asynchronously via Sidekiq, handling retries and logging inputs/outputs.
    - **MCP** fetches context from your database, external APIs, files, semantic memory, or code.

    Install this module via:

    ```sh
    bin/synth add ai
    ```

    It will add the necessary models, migrations, routes, controllers, and tests.
  MD

<<<<<<< HEAD
  # Create deployment configuration templates
  create_file 'fly.toml', <<~TOML
    # Fly.io deployment configuration
    app = "#{app_name}"
    primary_region = "dfw"

    [build]

    [env]
      RAILS_ENV = "production"

    [http_service]
      internal_port = 3000
      force_https = true
      auto_stop_machines = "stop"
      auto_start_machines = true
      min_machines_running = 0
      processes = ["app"]

    [[vm]]
      memory = "1gb"
      cpu_kind = "shared"
      cpus = 1

    [[statics]]
      guest_path = "/rails/public"
      url_prefix = "/"
  TOML

  create_file 'render.yaml', <<~YAML
    # Render deployment configuration
    services:
      - type: web
        name: #{app_name}
        env: ruby
        buildCommand: "./bin/render-build.sh"
        startCommand: "bundle exec puma -C config/puma.rb"
        envVars:
          - key: DATABASE_URL
            fromDatabase:
              name: #{app_name}-db
              property: connectionString
          - key: REDIS_URL
            fromService:
              type: redis
              name: #{app_name}-redis
              property: connectionString
          - key: RAILS_MASTER_KEY
            sync: false

    databases:
      - name: #{app_name}-db
        databaseName: #{app_name}_production
        user: #{app_name}

    services:
      - type: redis
        name: #{app_name}-redis
        maxmemoryPolicy: allkeys-lru
  YAML

  run 'mkdir -p config'
  create_file 'config/deploy.yml', <<~YAML
    # Kamal deployment configuration
    service: #{app_name}
    image: #{app_name}

    servers:
      web:
        hosts:
          - 192.168.0.1
        labels:
          traefik.http.routers.#{app_name}.rule: Host(`#{app_name}.example.com`)
          traefik.http.routers.#{app_name}.tls: true
          traefik.http.routers.#{app_name}.tls.certresolver: letsencrypt

    registry:
      server: registry.digitalocean.com/#{app_name}
      username:
        - KAMAL_REGISTRY_USERNAME
      password:
        - KAMAL_REGISTRY_PASSWORD

    env:
      clear:
        RAILS_ENV: production
      secret:
        - RAILS_MASTER_KEY
        - DATABASE_URL
        - REDIS_URL

    accessories:
      db:
        image: postgres:15
        host: 192.168.0.1
        env:
          clear:
            POSTGRES_DB: #{app_name}_production
          secret:
            - POSTGRES_PASSWORD
        directories:
          - data:/var/lib/postgresql/data
      
      redis:
        image: redis:7
        host: 192.168.0.1
        directories:
          - data:/data
  YAML

  # Create render build script
  create_file 'bin/render-build.sh', <<~BASH
    #!/usr/bin/env bash
    # exit on error
    set -o errexit

    bundle install
    bundle exec rails assets:precompile
    bundle exec rails assets:clean
    bundle exec rails db:migrate
  BASH
  run 'chmod +x bin/render-build.sh'

  # Set up test coverage with SimpleCov
  create_file 'spec/rails_helper.rb', <<~RUBY
    # frozen_string_literal: true

    require 'simplecov'
    SimpleCov.start 'rails' do
      add_filter '/vendor/'
      add_filter '/spec/'
      add_filter '/config/'
      add_filter '/lib/templates/'
      
      add_group 'Models', 'app/models'
      add_group 'Controllers', 'app/controllers'
      add_group 'Services', 'app/services'
      add_group 'Jobs', 'app/jobs'
      add_group 'Helpers', 'app/helpers'
      
      minimum_coverage 80
    end

    require 'spec_helper'
    ENV['RAILS_ENV'] ||= 'test'
    require_relative '../config/environment'

    abort("The Rails environment is running in production mode!") if Rails.env.production?
    require 'rspec/rails'
    require 'factory_bot_rails'

    begin
      ActiveRecord::Migration.maintain_test_schema!
    rescue ActiveRecord::PendingMigrationError => e
      abort e.to_s.strip
    end

    RSpec.configure do |config|
      config.fixture_path = "\#{::Rails.root}/spec/fixtures"
      config.use_transactional_fixtures = true
      config.infer_spec_type_from_file_location!
      config.filter_rails_from_backtrace!
      config.include FactoryBot::Syntax::Methods
    end
  RUBY

  create_file 'spec/spec_helper.rb', <<~RUBY
    # frozen_string_literal: true

    RSpec.configure do |config|
      config.expect_with :rspec do |expectations|
        expectations.include_chain_clauses_in_custom_matcher_descriptions = true
      end

      config.mock_with :rspec do |mocks|
        mocks.verify_partial_doubles = true
      end

      config.shared_context_metadata_behavior = :apply_to_host_groups
    end
  RUBY

  # Create basic model tests
  create_file 'spec/models/user_spec.rb', <<~RUBY
    # frozen_string_literal: true

    require 'rails_helper'

    RSpec.describe User, type: :model do
      describe 'validations' do
        it 'is valid with valid attributes' do
          user = User.new(email: 'test@example.com', password: 'password123')
          expect(user).to be_valid
        end
      end
    end
  RUBY

  create_file 'spec/models/workspace_spec.rb', <<~RUBY
    # frozen_string_literal: true

    require 'rails_helper'

    RSpec.describe Workspace, type: :model do
      describe 'validations' do
        it 'is valid with valid attributes' do
          workspace = Workspace.new(name: 'Test Workspace', slug: 'test-workspace')
          expect(workspace).to be_valid
        end
      end
    end
  RUBY

  # Create basic system test
  create_file 'spec/system/authentication_spec.rb', <<~RUBY
    # frozen_string_literal: true

    require 'rails_helper'

    RSpec.describe 'Authentication', type: :system do
      before do
        driven_by(:rack_test)
      end

      it 'allows users to sign up' do
        visit '/users/sign_up'
        
        fill_in 'Email', with: 'test@example.com'
        fill_in 'Password', with: 'password123'
        fill_in 'Password confirmation', with: 'password123'
        
        click_button 'Sign up'
        
        expect(page).to have_content('Welcome! You have signed up successfully.')
      end
    end
  RUBY
=======
  # Create GitHub Actions workflow template for CI with API schema validation
  run 'mkdir -p .github/workflows'
  create_file '.github/workflows/test.yml', <<~YAML
    name: Test Suite

    on:
      push:
        branches: [ main, develop ]
      pull_request:
        branches: [ main, develop ]

    jobs:
      test:
        runs-on: ubuntu-latest

        services:
          postgres:
            image: postgres:15
            env:
              POSTGRES_PASSWORD: postgres
            options: >-
              --health-cmd pg_isready
              --health-interval 10s
              --health-timeout 5s
              --health-retries 5
            ports:
              - 5432:5432

          redis:
            image: redis:7
            options: >-
              --health-cmd "redis-cli ping"
              --health-interval 10s
              --health-timeout 5s
              --health-retries 5
            ports:
              - 6379:6379

        steps:
        - uses: actions/checkout@v4

        - name: Set up Ruby
          uses: ruby/setup-ruby@v1
          with:
            ruby-version: '3.2'
            bundler-cache: true

        - name: Set up Node.js
          uses: actions/setup-node@v4
          with:
            node-version: '18'
            cache: 'yarn'

        - name: Install dependencies
          run: |
            bundle install
            yarn install

        - name: Set up database
          env:
            DATABASE_URL: postgres://postgres:postgres@localhost:5432/test
            RAILS_ENV: test
          run: |
            bundle exec rails db:setup

        - name: Run tests
          env:
            DATABASE_URL: postgres://postgres:postgres@localhost:5432/test
            RAILS_ENV: test
          run: |
            bundle exec rspec

        - name: Validate API schema
          env:
            DATABASE_URL: postgres://postgres:postgres@localhost:5432/test
            RAILS_ENV: test
          run: |
            if [ -f lib/tasks/api.rake ]; then
              bundle exec rake api:validate_schema
            else
              echo "API module not installed, skipping schema validation"
            fi

        - name: Upload API schema
          if: github.ref == 'refs/heads/main'
          uses: actions/upload-artifact@v4
          with:
            name: api-schema
            path: swagger/
  YAML
  
  # Run database setup
  say "🗃️  Setting up database..."
  rails_command 'db:create'
  rails_command 'db:migrate'
>>>>>>> 67e89d2a
end

say "✅ Template setup complete.  Run `bin/setup` to finish configuring your application."<|MERGE_RESOLUTION|>--- conflicted
+++ resolved
@@ -16,17 +16,8 @@
 say "🪝 Setting up Rails SaaS Starter Template..."
 
 # Add gems to the Gemfile
-<<<<<<< HEAD
-# Note: Rails already includes some gems, so we'll modify the existing entries
-gsub_file 'Gemfile', /gem ['"]pg['"].*/, "gem 'pg', '~> 1.5'"
-gsub_file 'Gemfile', /gem ['"]turbo-rails['"](?!, "~> 1.5").*/, "gem 'turbo-rails', '~> 1.5'"
-gsub_file 'Gemfile', /gem ['"]stimulus-rails['"](?!, "~> 1.2").*/, "gem 'stimulus-rails', '~> 1.2'"
-
-gem 'pgvector', '~> 0.5'
-=======
 gem 'pg', '~> 1.5'
 gem 'pgvector', '~> 0.3.2'
->>>>>>> 67e89d2a
 gem 'redis', '~> 5.4'
 gem 'sidekiq', '~> 8.0'
 gem 'devise', '~> 4.9'
@@ -44,8 +35,6 @@
 gem 'omniauth-rails-csrf-protection', '~> 1.0'
 gem 'stripe', '~> 15.3'
 gem 'pundit', '~> 2.1'
-<<<<<<< HEAD
-=======
 gem 'friendly_id', '~> 5.5'
 gem 'rolify', '~> 6.0'
 gem 'omniauth-google-oauth2', '~> 1.1'
@@ -57,7 +46,6 @@
 # Frontend
 gem 'turbo-rails', '~> 1.5'
 gem 'stimulus-rails', '~> 1.2'
->>>>>>> 67e89d2a
 gem 'tailwindcss-rails', '~> 4.3'
 
 # API and JSON handling
@@ -74,9 +62,6 @@
   gem 'factory_bot_rails', '~> 6.2'
   gem 'faker', '~> 3.3'
   gem 'rspec-rails', '~> 8.0'
-<<<<<<< HEAD
-  gem 'simplecov', '~> 0.22', require: false
-=======
   gem 'database_cleaner-active_record', '~> 2.1'
   gem 'shoulda-matchers', '~> 6.5'
   gem 'capybara', '~> 3.40'
@@ -88,7 +73,6 @@
   gem 'web-console', '~> 4.2'
   gem 'listen', '~> 3.8'
   gem 'spring', '~> 4.1'
->>>>>>> 67e89d2a
 end
 
 after_bundle do
@@ -1054,39 +1038,6 @@
           puts '[stub] Upgrade modules'
         end
 
-<<<<<<< HEAD
-        desc 'test MODULE', 'Run tests for a specific module'
-        def test(module_name = 'ai')
-          case module_name
-          when 'ai'
-            test_ai_module
-          else
-            puts "Running tests for #{module_name}..."
-            # Could extend to other modules
-          end
-        end
-
-        private
-
-        def test_ai_module
-          puts 'Running AI module tests...'
-          
-          # Check if AI module is installed
-          modules_path = File.expand_path('../templates/synth', __dir__)
-          ai_path = File.join(modules_path, 'ai')
-          
-          unless Dir.exist?(ai_path)
-            puts 'AI module not installed. Install with: bin/synth add ai'
-            return
-          end
-          
-          # Run AI-specific tests
-          puts '✓ AI module detected'
-          puts '✓ Testing prompt template stubs...'
-          puts '✓ Testing LLM job stubs...'
-          puts '✓ Testing MCP integration stubs...'
-          puts '✅ AI module tests completed successfully'
-=======
         desc 'test [MODULE]', 'Run tests for a specific module'
         def test(module_name = 'all')
           if module_name == 'all'
@@ -1095,7 +1046,6 @@
           else
             puts "[stub] Run #{module_name} tests"
           end
->>>>>>> 67e89d2a
         end
 
         desc 'doctor', 'Validate setup and keys'
@@ -1193,245 +1143,6 @@
     It will add the necessary models, migrations, routes, controllers, and tests.
   MD
 
-<<<<<<< HEAD
-  # Create deployment configuration templates
-  create_file 'fly.toml', <<~TOML
-    # Fly.io deployment configuration
-    app = "#{app_name}"
-    primary_region = "dfw"
-
-    [build]
-
-    [env]
-      RAILS_ENV = "production"
-
-    [http_service]
-      internal_port = 3000
-      force_https = true
-      auto_stop_machines = "stop"
-      auto_start_machines = true
-      min_machines_running = 0
-      processes = ["app"]
-
-    [[vm]]
-      memory = "1gb"
-      cpu_kind = "shared"
-      cpus = 1
-
-    [[statics]]
-      guest_path = "/rails/public"
-      url_prefix = "/"
-  TOML
-
-  create_file 'render.yaml', <<~YAML
-    # Render deployment configuration
-    services:
-      - type: web
-        name: #{app_name}
-        env: ruby
-        buildCommand: "./bin/render-build.sh"
-        startCommand: "bundle exec puma -C config/puma.rb"
-        envVars:
-          - key: DATABASE_URL
-            fromDatabase:
-              name: #{app_name}-db
-              property: connectionString
-          - key: REDIS_URL
-            fromService:
-              type: redis
-              name: #{app_name}-redis
-              property: connectionString
-          - key: RAILS_MASTER_KEY
-            sync: false
-
-    databases:
-      - name: #{app_name}-db
-        databaseName: #{app_name}_production
-        user: #{app_name}
-
-    services:
-      - type: redis
-        name: #{app_name}-redis
-        maxmemoryPolicy: allkeys-lru
-  YAML
-
-  run 'mkdir -p config'
-  create_file 'config/deploy.yml', <<~YAML
-    # Kamal deployment configuration
-    service: #{app_name}
-    image: #{app_name}
-
-    servers:
-      web:
-        hosts:
-          - 192.168.0.1
-        labels:
-          traefik.http.routers.#{app_name}.rule: Host(`#{app_name}.example.com`)
-          traefik.http.routers.#{app_name}.tls: true
-          traefik.http.routers.#{app_name}.tls.certresolver: letsencrypt
-
-    registry:
-      server: registry.digitalocean.com/#{app_name}
-      username:
-        - KAMAL_REGISTRY_USERNAME
-      password:
-        - KAMAL_REGISTRY_PASSWORD
-
-    env:
-      clear:
-        RAILS_ENV: production
-      secret:
-        - RAILS_MASTER_KEY
-        - DATABASE_URL
-        - REDIS_URL
-
-    accessories:
-      db:
-        image: postgres:15
-        host: 192.168.0.1
-        env:
-          clear:
-            POSTGRES_DB: #{app_name}_production
-          secret:
-            - POSTGRES_PASSWORD
-        directories:
-          - data:/var/lib/postgresql/data
-      
-      redis:
-        image: redis:7
-        host: 192.168.0.1
-        directories:
-          - data:/data
-  YAML
-
-  # Create render build script
-  create_file 'bin/render-build.sh', <<~BASH
-    #!/usr/bin/env bash
-    # exit on error
-    set -o errexit
-
-    bundle install
-    bundle exec rails assets:precompile
-    bundle exec rails assets:clean
-    bundle exec rails db:migrate
-  BASH
-  run 'chmod +x bin/render-build.sh'
-
-  # Set up test coverage with SimpleCov
-  create_file 'spec/rails_helper.rb', <<~RUBY
-    # frozen_string_literal: true
-
-    require 'simplecov'
-    SimpleCov.start 'rails' do
-      add_filter '/vendor/'
-      add_filter '/spec/'
-      add_filter '/config/'
-      add_filter '/lib/templates/'
-      
-      add_group 'Models', 'app/models'
-      add_group 'Controllers', 'app/controllers'
-      add_group 'Services', 'app/services'
-      add_group 'Jobs', 'app/jobs'
-      add_group 'Helpers', 'app/helpers'
-      
-      minimum_coverage 80
-    end
-
-    require 'spec_helper'
-    ENV['RAILS_ENV'] ||= 'test'
-    require_relative '../config/environment'
-
-    abort("The Rails environment is running in production mode!") if Rails.env.production?
-    require 'rspec/rails'
-    require 'factory_bot_rails'
-
-    begin
-      ActiveRecord::Migration.maintain_test_schema!
-    rescue ActiveRecord::PendingMigrationError => e
-      abort e.to_s.strip
-    end
-
-    RSpec.configure do |config|
-      config.fixture_path = "\#{::Rails.root}/spec/fixtures"
-      config.use_transactional_fixtures = true
-      config.infer_spec_type_from_file_location!
-      config.filter_rails_from_backtrace!
-      config.include FactoryBot::Syntax::Methods
-    end
-  RUBY
-
-  create_file 'spec/spec_helper.rb', <<~RUBY
-    # frozen_string_literal: true
-
-    RSpec.configure do |config|
-      config.expect_with :rspec do |expectations|
-        expectations.include_chain_clauses_in_custom_matcher_descriptions = true
-      end
-
-      config.mock_with :rspec do |mocks|
-        mocks.verify_partial_doubles = true
-      end
-
-      config.shared_context_metadata_behavior = :apply_to_host_groups
-    end
-  RUBY
-
-  # Create basic model tests
-  create_file 'spec/models/user_spec.rb', <<~RUBY
-    # frozen_string_literal: true
-
-    require 'rails_helper'
-
-    RSpec.describe User, type: :model do
-      describe 'validations' do
-        it 'is valid with valid attributes' do
-          user = User.new(email: 'test@example.com', password: 'password123')
-          expect(user).to be_valid
-        end
-      end
-    end
-  RUBY
-
-  create_file 'spec/models/workspace_spec.rb', <<~RUBY
-    # frozen_string_literal: true
-
-    require 'rails_helper'
-
-    RSpec.describe Workspace, type: :model do
-      describe 'validations' do
-        it 'is valid with valid attributes' do
-          workspace = Workspace.new(name: 'Test Workspace', slug: 'test-workspace')
-          expect(workspace).to be_valid
-        end
-      end
-    end
-  RUBY
-
-  # Create basic system test
-  create_file 'spec/system/authentication_spec.rb', <<~RUBY
-    # frozen_string_literal: true
-
-    require 'rails_helper'
-
-    RSpec.describe 'Authentication', type: :system do
-      before do
-        driven_by(:rack_test)
-      end
-
-      it 'allows users to sign up' do
-        visit '/users/sign_up'
-        
-        fill_in 'Email', with: 'test@example.com'
-        fill_in 'Password', with: 'password123'
-        fill_in 'Password confirmation', with: 'password123'
-        
-        click_button 'Sign up'
-        
-        expect(page).to have_content('Welcome! You have signed up successfully.')
-      end
-    end
-  RUBY
-=======
   # Create GitHub Actions workflow template for CI with API schema validation
   run 'mkdir -p .github/workflows'
   create_file '.github/workflows/test.yml', <<~YAML
@@ -1527,7 +1238,6 @@
   say "🗃️  Setting up database..."
   rails_command 'db:create'
   rails_command 'db:migrate'
->>>>>>> 67e89d2a
 end
 
 say "✅ Template setup complete.  Run `bin/setup` to finish configuring your application."