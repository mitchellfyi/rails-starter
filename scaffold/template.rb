# frozen_string_literal: true

# Template script for generating a new Rails SaaS Starter application.
#
# Usage:
#   rails new myapp --dev -m https://example.com/template.rb
#
# This script will guide you through setting up the base stack for the
# Rails SaaS Starter Template.  It appends necessary gems to your
# Gemfile, runs generators for authentication, background jobs, and
# Tailwind/Hotwire, and scaffolds workspace/team models.  It also
# installs a command‑line interface (`bin/synth`) and a default AI
# module skeleton.  Feel free to customise this script to suit your
# project’s needs.

say "🪝 Setting up Rails SaaS Starter Template..."

# Add gems to the Gemfile
gem 'pg', '~> 1.5'
<<<<<<< HEAD
gem 'pgvector', '~> 0.5'
gem 'redis', '~> 4.8'
gem 'sidekiq', '~> 7.0'

=======
gem 'pgvector', '~> 0.3.2'
gem 'redis', '~> 5.4'
gem 'sidekiq', '~> 8.0'
>>>>>>> c5bef7b3
gem 'devise', '~> 4.9'

gem 'omniauth', '~> 2.1'
gem 'stripe', '~> 15.3'
gem 'pundit', '~> 2.1'
gem 'turbo-rails', '~> 1.5'
gem 'stimulus-rails', '~> 1.2'
gem 'tailwindcss-rails', '~> 4.3'
gem 'jsonapi-serializer', '~> 3.2'

gem 'rswag', '~> 2.14'

gem_group :development, :test do
  gem 'dotenv-rails', '~> 3.1'
  gem 'factory_bot_rails', '~> 6.2'
  gem 'faker', '~> 3.3'
  gem 'rspec-rails', '~> 8.0'
end

after_bundle do
  # Install Hotwire and Tailwind
  rails_command 'turbo:install'
  rails_command 'stimulus:install'
  rails_command 'tailwindcss:install'

  # Set up authentication with Devise
  generate 'devise:install'
  generate 'devise', 'User'

  # Configure Sidekiq as the Active Job backend
  environment "config.active_job.queue_adapter = :sidekiq", env: %w[development production test]

  # Scaffold workspace/team models
  generate :model, 'Workspace', 'name:string', 'slug:string'
  generate :model, 'Membership', 'workspace:references', 'user:references', 'role:string'

  # Mount Sidekiq web UI behind authentication (requires admin? method on User)
  route "require 'sidekiq/web'\nauthenticate :user, lambda { |u| u.respond_to?(:admin?) && u.admin? } do\n  mount Sidekiq::Web => '/admin/sidekiq'\nend"

  # Create bin/synth CLI
  run 'mkdir -p bin'
  create_file 'bin/synth', <<~RUBY
    #!/usr/bin/env ruby
    # frozen_string_literal: true

    require 'thor'
    require_relative '../lib/synth/cli'

    Synth::CLI.start(ARGV)
  RUBY
  run 'chmod +x bin/synth'

  # Create CLI implementation
  run 'mkdir -p lib/synth'
  create_file 'lib/synth/cli.rb', <<~RUBY
    # frozen_string_literal: true

    require 'thor'

    module Synth
      class CLI < Thor
        desc 'list', 'List installed modules'
        def list
          modules_path = File.expand_path('../templates/synth', __dir__)
          puts 'Installed modules:'

          if Dir.exist?(modules_path)

            Dir.children(modules_path).each { |m| puts "  - #{m}" }
          else
            puts '  (none)'
          end
        end

        desc 'add MODULE', 'Add a module (e.g. billing, ai)'
        def add(module_name)
          puts "[stub] Add module: #{module_name}"
          # TODO: implement installer loading lib/templates/synth/<module>/install.rb
        end

        desc 'remove MODULE', 'Remove a module'
        def remove(module_name)
          puts "[stub] Remove module: #{module_name}"
        end
        

        desc 'upgrade', 'Upgrade installed modules'
        def upgrade
          puts '[stub] Upgrade modules'
        end

        desc 'test ai', 'Run AI tests'
        def test(_name = 'ai')
          puts '[stub] Run AI tests'
        end

        desc 'doctor', 'Validate setup and keys'
        def doctor
          puts '[stub] Run diagnostics'
        end


        desc 'scaffold agent NAME', 'Scaffold a new AI agent'
        def scaffold(name)
          puts "[stub] Scaffold agent: #{name}"
        end
      end
    end

  RUBY

  # Create an example AI module skeleton
  run 'mkdir -p lib/templates/synth/ai'
  create_file 'lib/templates/synth/ai/install.rb', <<~RUBY
    # frozen_string_literal: true

    # Example installer for the AI module.  In a real implementation this
    # would create models, migrations, jobs, controllers, and tests for
    # prompt templates, LLM jobs, and MCP integration.
    say 'Installing AI module...'
    # TODO: implement prompt template models and LLM job system
  RUBY
  create_file 'lib/templates/synth/ai/README.md', <<~MD
    # AI Module

    Provides prompt templates, asynchronous LLM job processing, and a multi‑context provider (MCP).

    - **Prompt templates** store prompts with variables, tags, and versions.
    - **LLM jobs** run prompts asynchronously via Sidekiq, handling retries and logging inputs/outputs.
    - **MCP** fetches context from your database, external APIs, files, semantic memory, or code.

    Install this module via:

    ```sh
    bin/synth add ai
    ```

    It will add the necessary models, migrations, routes, controllers, and tests.
  MD
end

say "✅ Template setup complete.  Run `bin/setup` to finish configuring your application."<|MERGE_RESOLUTION|>--- conflicted
+++ resolved
@@ -17,16 +17,10 @@
 
 # Add gems to the Gemfile
 gem 'pg', '~> 1.5'
-<<<<<<< HEAD
 gem 'pgvector', '~> 0.5'
-gem 'redis', '~> 4.8'
-gem 'sidekiq', '~> 7.0'
-
-=======
 gem 'pgvector', '~> 0.3.2'
 gem 'redis', '~> 5.4'
 gem 'sidekiq', '~> 8.0'
->>>>>>> c5bef7b3
 gem 'devise', '~> 4.9'
 
 gem 'omniauth', '~> 2.1'
