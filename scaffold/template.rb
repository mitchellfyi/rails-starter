# frozen_string_literal: true

# Template script for generating a new Rails SaaS Starter application.
#
# Usage:
#   rails new myapp --dev -m https://example.com/template.rb
#
# This script will guide you through setting up the base stack for the
# Rails SaaS Starter Template.  It appends necessary gems to your
# Gemfile, runs generators for authentication, background jobs, and
# Tailwind/Hotwire, and scaffolds workspace/team models.  It also
# installs a command‑line interface (`bin/synth`) and a default AI
# module skeleton.  Feel free to customise this script to suit your
# project’s needs.

say "🪝 Setting up Rails SaaS Starter Template..."

# Add gems to the Gemfile
gem 'pg', '~> 1.5'
gem 'pgvector', '~> 0.5'
gem 'redis', '~> 5.4'
gem 'sidekiq', '~> 8.0'

# Authentication and authorization
gem 'devise', '~> 4.9'
gem 'omniauth', '~> 2.1'
gem 'omniauth-google-oauth2', '~> 1.1'
gem 'omniauth-github', '~> 2.0'
gem 'omniauth-slack', '~> 2.24'
gem 'omniauth-rails_csrf_protection', '~> 1.0'
gem 'pundit', '~> 2.3'

# Frontend
gem 'turbo-rails', '~> 1.5'
gem 'stimulus-rails', '~> 1.2'
gem 'tailwindcss-rails', '~> 4.3'

# API and JSON handling
gem 'jsonapi-serializer', '~> 3.2'
gem 'rswag', '~> 2.14'

# Utilities
gem 'friendly_id', '~> 5.5'
gem 'image_processing', '~> 1.13'
gem 'bootsnap', '~> 1.18', require: false

gem_group :development, :test do
  gem 'dotenv-rails', '~> 3.1'
  gem 'factory_bot_rails', '~> 6.2'
  gem 'faker', '~> 3.3'
  gem 'rspec-rails', '~> 8.0'
  gem 'shoulda-matchers', '~> 6.5'
  gem 'capybara', '~> 3.40'
  gem 'selenium-webdriver', '~> 4.27'
  gem 'webmock', '~> 3.24'
end

gem_group :development do
  gem 'web-console', '~> 4.2'
  gem 'listen', '~> 3.8'
  gem 'spring', '~> 4.1'
end

after_bundle do
  # Add helper method for checking gem existence
  def gem_exists?(gem_name)
    File.read('Gemfile').include?(gem_name)
  end

  say "🔧 Setting up Rails application..."

  # Install Hotwire and Tailwind
  rails_command 'turbo:install'
  rails_command 'stimulus:install'
  rails_command 'tailwindcss:install'

  # Configure database for PostgreSQL with pgvector
  say "📊 Configuring PostgreSQL with pgvector..."
  
  initializer 'postgresql.rb', <<~RUBY
    # PostgreSQL configuration
    # Enable pgvector extension for vector embeddings
    Rails.application.configure do
      config.after_initialize do
        ActiveRecord::Base.connection.execute('CREATE EXTENSION IF NOT EXISTS vector;') if Rails.env.development?
      end
    end
  RUBY

  # Set up RSpec if included
  generate 'rspec:install' if gem_exists?('rspec-rails')
  
  # Configure Shoulda Matchers if present
  if gem_exists?('shoulda-matchers')
    create_file 'spec/support/shoulda_matchers.rb', <<~RUBY
      # frozen_string_literal: true

      Shoulda::Matchers.configure do |config|
        config.integrate do |with|
          with.test_framework :rspec
          with.library :rails
        end
      end
    RUBY
  end

  # Set up authentication with Devise
  say "🔐 Setting up Devise authentication..."
  generate 'devise:install'
  generate 'devise', 'User', 'first_name:string', 'last_name:string', 'admin:boolean'
  
  # Add Devise configuration for confirmable, lockable, and two-factor
  devise_config = <<~RUBY
    # Devise configuration
    config.confirmable = true
    config.lockable = true
    config.maximum_attempts = 5
    config.unlock_in = 1.hour
    config.unlock_strategy = :both
  RUBY
  
  inject_into_file 'config/initializers/devise.rb', devise_config, after: "# config.confirmable = false\n"

  # Configure Sidekiq as the Active Job backend
  say "⚙️  Configuring Sidekiq for background jobs..."
  environment "config.active_job.queue_adapter = :sidekiq", env: %w[development production test]
  
  # Create Sidekiq configuration
  create_file 'config/sidekiq.yml', <<~YAML
    :concurrency: 5
    :timeout: 25
    :verbose: false
    :queues:
      - critical
      - default
      - low
    
    :development:
      :concurrency: 2
    
    :test:
      :concurrency: 1
  YAML

  # Set up OmniAuth providers
  say "🔗 Setting up OmniAuth providers..."
  
  omniauth_config = <<~RUBY
    # OmniAuth configuration
    Rails.application.config.middleware.use OmniAuth::Builder do
      provider :google_oauth2, ENV['GOOGLE_OAUTH_CLIENT_ID'], ENV['GOOGLE_OAUTH_CLIENT_SECRET']
      provider :github, ENV['GITHUB_OAUTH_CLIENT_ID'], ENV['GITHUB_OAUTH_CLIENT_SECRET']
      provider :slack, ENV['SLACK_OAUTH_CLIENT_ID'], ENV['SLACK_OAUTH_CLIENT_SECRET'], scope: 'identity.basic,identity.email,identity.team'
    end
  RUBY
  
  initializer 'omniauth.rb', omniauth_config

  # Add OmniAuth columns to User model
  generate 'migration', 'AddOmniauthToUsers', 'provider:string', 'uid:string'

  # Scaffold workspace/team models with enhanced features
  say "🏢 Creating workspace and team models..."
  
  # Create Workspace model with slug support
  generate :model, 'Workspace', 'name:string', 'slug:string:uniq', 'description:text'
  
  # Create Membership model with roles and permissions
  generate :model, 'Membership', 'workspace:references', 'user:references', 'role:string', 'active:boolean'
  
  # Create Invitation model for team invitations
  generate :model, 'Invitation', 'workspace:references', 'email:string', 'role:string', 'token:string:uniq', 'accepted_at:datetime', 'expires_at:datetime'

  # Add indexes for performance
  inject_into_file Dir['db/migrate/*_create_workspaces.rb'].first, 
    "      t.index :slug, unique: true\n", 
    after: "t.text :description\n"
    
  inject_into_file Dir['db/migrate/*_create_memberships.rb'].first,
    "      t.index [:workspace_id, :user_id], unique: true\n      t.index :role\n",
    after: "t.boolean :active\n"
    
  inject_into_file Dir['db/migrate/*_create_invitations.rb'].first,
    "      t.index :token, unique: true\n      t.index :email\n",
    after: "t.datetime :expires_at\n"

  # Generate controllers for workspaces and API
  say "🎮 Generating controllers..."
  
  generate :controller, 'Workspaces', 'index', 'show', 'new', 'create', 'edit', 'update', 'destroy'
  generate :controller, 'Memberships', 'index', 'show', 'create', 'update', 'destroy'
  generate :controller, 'Api::V1::Base', '--skip-routes'
  generate :controller, 'Api::V1::Workspaces', '--skip-routes'
  generate :controller, 'Api::V1::Users', '--skip-routes'

  # Configure JSON:API serializers
  say "📋 Setting up JSON:API serializers..."
  
  run 'mkdir -p app/serializers'
  
  create_file 'app/serializers/application_serializer.rb', <<~RUBY
    # frozen_string_literal: true

    class ApplicationSerializer
      include JSONAPI::Serializer
    end
  RUBY
  
  create_file 'app/serializers/user_serializer.rb', <<~RUBY
    # frozen_string_literal: true

    class UserSerializer < ApplicationSerializer
      attributes :id, :email, :first_name, :last_name, :created_at, :updated_at
      
      has_many :memberships
      has_many :workspaces, through: :memberships
    end
  RUBY
  
  create_file 'app/serializers/workspace_serializer.rb', <<~RUBY
    # frozen_string_literal: true

<<<<<<< HEAD
  # Basic User model first (Devise should handle this)
  # Note: Enhanced workspace models will be available via bin/synth add workspace
=======
    class WorkspaceSerializer < ApplicationSerializer
      attributes :id, :name, :slug, :description, :created_at, :updated_at
      
      has_many :memberships
      has_many :users, through: :memberships
    end
  RUBY

  # Configure routes with API namespace
  say "🛣️  Setting up routes..."
  
  route <<~RUBY
    # API routes
    namespace :api do
      namespace :v1 do
        resources :workspaces, only: [:index, :show, :create, :update, :destroy] do
          resources :memberships, only: [:index, :show, :create, :update, :destroy]
        end
        resources :users, only: [:index, :show, :update]
      end
    end

    # Web routes
    resources :workspaces do
      resources :memberships, except: [:new, :edit]
      resources :invitations, only: [:show, :create, :update]
    end
    
    # Devise routes with OmniAuth
    devise_for :users, controllers: {
      omniauth_callbacks: 'users/omniauth_callbacks',
      registrations: 'users/registrations'
    }
  RUBY
>>>>>>> fe283fcc

  # Mount Sidekiq web UI behind authentication
  route "require 'sidekiq/web'\nauthenticate :user, lambda { |u| u.respond_to?(:admin?) && u.admin? } do\n  mount Sidekiq::Web => '/admin/sidekiq'\nend"

  # Create environment configuration file
  say "🔧 Creating environment configuration..."
  
  create_file '.env.example', <<~ENV
    # Database
    DATABASE_URL=postgresql://localhost/rails_starter_development
    
    # Redis
    REDIS_URL=redis://localhost:6379/0
    
    # Devise
    DEVISE_SECRET_KEY=your_secret_key_here
    
    # OmniAuth Providers
    GOOGLE_OAUTH_CLIENT_ID=your_google_client_id
    GOOGLE_OAUTH_CLIENT_SECRET=your_google_client_secret
    
    GITHUB_OAUTH_CLIENT_ID=your_github_client_id
    GITHUB_OAUTH_CLIENT_SECRET=your_github_client_secret
    
    SLACK_OAUTH_CLIENT_ID=your_slack_client_id
    SLACK_OAUTH_CLIENT_SECRET=your_slack_client_secret
  ENV

  # Create model configurations
  say "📝 Configuring models..."
  
  # Update User model with enhanced features
  user_model_additions = <<~RUBY
    
    # Devise modules
    devise :database_authenticatable, :registerable, :recoverable, :rememberable, 
           :validatable, :confirmable, :lockable, :timeoutable

    # Associations
    has_many :memberships, dependent: :destroy
    has_many :workspaces, through: :memberships
    
    # Validations
    validates :first_name, :last_name, presence: true
    
    # Scopes
    scope :admins, -> { where(admin: true) }
    
    # Methods
    def full_name
      "\#{first_name} \#{last_name}".strip
    end
    
    def admin?
      admin == true
    end
    
    def member_of?(workspace)
      memberships.where(workspace: workspace, active: true).exists?
    end
    
    def role_in(workspace)
      memberships.find_by(workspace: workspace, active: true)&.role
    end
    
    # OmniAuth
    def self.from_omniauth(auth)
      where(email: auth.info.email).first_or_create do |user|
        user.email = auth.info.email
        user.password = Devise.friendly_token[0, 20]
        user.first_name = auth.info.first_name || auth.info.name&.split(' ')&.first || ''
        user.last_name = auth.info.last_name || auth.info.name&.split(' ')&.last || ''
        user.provider = auth.provider
        user.uid = auth.uid
        user.confirmed_at = Time.current # Auto-confirm OAuth users
      end
    end
  RUBY
  
  inject_into_file 'app/models/user.rb', user_model_additions, 
                   after: "class User < ApplicationRecord\n"

  # Update Workspace model with slug and associations
  workspace_model_additions = <<~RUBY
    
    extend FriendlyId
    friendly_id :name, use: :slugged
    
    # Associations
    has_many :memberships, dependent: :destroy
    has_many :users, through: :memberships
    has_many :invitations, dependent: :destroy
    
    # Validations
    validates :name, presence: true, uniqueness: true
    validates :slug, presence: true, uniqueness: true
    
    # Scopes
    scope :active, -> { joins(:memberships).where(memberships: { active: true }).distinct }
    
    # Methods
    def owners
      users.joins(:memberships).where(memberships: { role: 'owner', active: true })
    end
    
    def admins
      users.joins(:memberships).where(memberships: { role: ['owner', 'admin'], active: true })
    end
    
    def members
      users.joins(:memberships).where(memberships: { active: true })
    end
  RUBY
  
  inject_into_file 'app/models/workspace.rb', workspace_model_additions,
                   after: "class Workspace < ApplicationRecord\n"

  # Update Membership model with validations and enums
  membership_model_additions = <<~RUBY
    
    # Associations
    belongs_to :workspace
    belongs_to :user
    
    # Validations
    validates :role, presence: true, inclusion: { in: %w[member admin owner] }
    validates :user_id, uniqueness: { scope: :workspace_id }
    
    # Scopes
    scope :active, -> { where(active: true) }
    scope :by_role, ->(role) { where(role: role) }
    
    # Methods
    def owner?
      role == 'owner'
    end
    
    def admin?
      role.in?(['admin', 'owner'])
    end
    
    def can_manage_members?
      admin?
    end
    
    def can_invite_members?
      admin?
    end
  RUBY
  
  inject_into_file 'app/models/membership.rb', membership_model_additions,
                   after: "class Membership < ApplicationRecord\n"

  # Update Invitation model
  invitation_model_additions = <<~RUBY
    
    # Associations
    belongs_to :workspace
    
    # Validations
    validates :email, presence: true, format: { with: URI::MailTo::EMAIL_REGEXP }
    validates :role, presence: true, inclusion: { in: %w[member admin] }
    validates :token, presence: true, uniqueness: true
    
    # Callbacks
    before_validation :generate_token, on: :create
    before_validation :set_expiration, on: :create
    
    # Scopes
    scope :pending, -> { where(accepted_at: nil) }
    scope :expired, -> { where('expires_at < ?', Time.current) }
    scope :valid, -> { where(accepted_at: nil).where('expires_at > ?', Time.current) }
    
    # Methods
    def accepted?
      accepted_at.present?
    end
    
    def expired?
      expires_at < Time.current
    end
    
    def accept!(user)
      return false if expired? || accepted?
      
      membership = workspace.memberships.create!(
        user: user,
        role: role,
        active: true
      )
      
      update!(accepted_at: Time.current) if membership.persisted?
      membership
    end
    
    private
    
    def generate_token
      self.token = SecureRandom.urlsafe_base64(32)
    end
    
    def set_expiration
      self.expires_at = 7.days.from_now
    end
  RUBY
  
  inject_into_file 'app/models/invitation.rb', invitation_model_additions,
                   after: "class Invitation < ApplicationRecord\n"

  # Create API base controller
  create_file 'app/controllers/api/v1/base_controller.rb', <<~RUBY
    # frozen_string_literal: true

    class Api::V1::BaseController < ApplicationController
      before_action :authenticate_user!
      before_action :set_default_format
      
      rescue_from ActiveRecord::RecordNotFound, with: :not_found
      rescue_from ActiveRecord::RecordInvalid, with: :unprocessable_entity
      rescue_from Pundit::NotAuthorizedError, with: :forbidden
      
      protected
      
      def set_default_format
        request.format = :json
      end
      
      def render_json_api(resource, serializer_class, status: :ok, meta: {})
        render json: serializer_class.new(resource, meta: meta).serializable_hash,
               status: status
      end
      
      def render_error(message, status: :unprocessable_entity, details: {})
        render json: {
          errors: [{
            title: message,
            details: details
          }]
        }, status: status
      end
      
      private
      
      def not_found
        render_error('Resource not found', status: :not_found)
      end
      
      def unprocessable_entity(exception)
        render_error('Validation failed', details: exception.record.errors)
      end
      
      def forbidden
        render_error('Access denied', status: :forbidden)
      end
    end
  RUBY

  # Update API controllers
  inject_into_file 'app/controllers/api/v1/workspaces_controller.rb', <<~RUBY
    
    def index
      workspaces = current_user.workspaces
      render_json_api(workspaces, WorkspaceSerializer)
    end
    
    def show
      workspace = current_user.workspaces.find(params[:id])
      render_json_api(workspace, WorkspaceSerializer)
    end
    
    def create
      workspace = Workspace.new(workspace_params)
      
      if workspace.save
        workspace.memberships.create!(user: current_user, role: 'owner', active: true)
        render_json_api(workspace, WorkspaceSerializer, status: :created)
      else
        render_error('Failed to create workspace', details: workspace.errors)
      end
    end
    
    def update
      workspace = current_user.workspaces.find(params[:id])
      
      if workspace.update(workspace_params)
        render_json_api(workspace, WorkspaceSerializer)
      else
        render_error('Failed to update workspace', details: workspace.errors)
      end
    end
    
    def destroy
      workspace = current_user.workspaces.find(params[:id])
      workspace.destroy!
      head :no_content
    end
    
    private
    
    def workspace_params
      params.require(:workspace).permit(:name, :description)
    end
  RUBY, after: "class Api::V1::WorkspacesController < Api::V1::BaseController\n"

  # Create OmniAuth callbacks controller
  create_file 'app/controllers/users/omniauth_callbacks_controller.rb', <<~RUBY
    # frozen_string_literal: true

    class Users::OmniauthCallbacksController < Devise::OmniauthCallbacksController
      def google_oauth2
        handle_callback('Google')
      end
      
      def github
        handle_callback('GitHub')
      end
      
      def slack
        handle_callback('Slack')
      end
      
      def failure
        redirect_to new_user_registration_url, alert: 'Authentication failed.'
      end
      
      private
      
      def handle_callback(provider)
        @user = User.from_omniauth(request.env['omniauth.auth'])
        
        if @user.persisted?
          sign_in_and_redirect @user, event: :authentication
          set_flash_message(:notice, :success, kind: provider) if is_navigational_format?
        else
          session['devise.oauth_data'] = request.env['omniauth.auth'].except('extra')
          redirect_to new_user_registration_url, alert: @user.errors.full_messages.join("\\n")
        end
      end
    end
  RUBY

  # Create basic test files
  say "🧪 Setting up test configuration..."
  
  if gem_exists?('rspec-rails')
    create_file 'spec/models/user_spec.rb', <<~RUBY
      # frozen_string_literal: true

      require 'rails_helper'

      RSpec.describe User, type: :model do
        describe 'validations' do
          it { should validate_presence_of(:first_name) }
          it { should validate_presence_of(:last_name) }
          it { should validate_presence_of(:email) }
        end

        describe 'associations' do
          it { should have_many(:memberships).dependent(:destroy) }
          it { should have_many(:workspaces).through(:memberships) }
        end

        describe '#full_name' do
          let(:user) { build(:user, first_name: 'John', last_name: 'Doe') }
          
          it 'returns the full name' do
            expect(user.full_name).to eq('John Doe')
          end
        end

        describe '#admin?' do
          context 'when user is admin' do
            let(:user) { build(:user, admin: true) }
            
            it 'returns true' do
              expect(user.admin?).to be true
            end
          end

          context 'when user is not admin' do
            let(:user) { build(:user, admin: false) }
            
            it 'returns false' do
              expect(user.admin?).to be false
            end
          end
        end
      end
    RUBY

    create_file 'spec/factories/users.rb', <<~RUBY
      # frozen_string_literal: true

      FactoryBot.define do
        factory :user do
          email { Faker::Internet.email }
          password { 'password123' }
          first_name { Faker::Name.first_name }
          last_name { Faker::Name.last_name }
          confirmed_at { Time.current }
          
          trait :admin do
            admin { true }
          end
        end
      end
    RUBY

    create_file 'spec/factories/workspaces.rb', <<~RUBY
      # frozen_string_literal: true

      FactoryBot.define do
        factory :workspace do
          name { Faker::Company.name }
          description { Faker::Company.catch_phrase }
          slug { name.parameterize }
        end
      end
    RUBY
  end

  # Run database setup
  say "🗃️  Setting up database..."
  rails_command 'db:create'
  rails_command 'db:migrate'

  
  # Create bin/setup script
  create_file 'bin/setup', <<~BASH
    #!/usr/bin/env bash
    set -euo pipefail
    IFS=$'\\n\\t'
    set -vx

    bundle install

    # Install or update JavaScript dependencies
    yarn install --frozen-lockfile || npm install

    # Copy environment variables if .env doesn't exist
    if [ ! -f .env ]; then
      cp .env.example .env
      echo "Created .env file - please update with your actual values"
    fi

    # Set up database
    bin/rails db:prepare

    # Remove old logs and tempfiles
    bin/rails log:clear tmp:clear

    # Restart application server
    bin/rails restart
  BASH
  run 'chmod +x bin/setup'

  # Create bin/dev script for development
  create_file 'bin/dev', <<~BASH
    #!/usr/bin/env bash

    if ! command -v foreman &> /dev/null; then
      echo "Installing foreman..."
      gem install foreman
    fi

    exec foreman start -f Procfile.dev "$@"
  BASH
  run 'chmod +x bin/dev'

  # Create Procfile.dev for development
  create_file 'Procfile.dev', <<~PROCFILE
    web: bin/rails server -p 3000
    css: bin/rails tailwindcss:watch
    sidekiq: bundle exec sidekiq
  PROCFILE

  # Create README with setup instructions
  create_file 'README_SETUP.md', <<~MD
    # Rails SaaS Starter - Setup Complete! 🎉

    Your Rails SaaS application has been successfully generated with the following features:

    ## 🚀 Features Included

    ### Authentication & Authorization
    - **Devise** for user authentication with email/password
    - **OmniAuth** providers (Google, GitHub, Slack)
    - User confirmations, account lockout, and 2FA ready
    - **Pundit** for authorization

    ### Database & Background Jobs
    - **PostgreSQL** with pgvector extension for vector embeddings
    - **Sidekiq** + **Redis** for background job processing
    - Database migrations for users, workspaces, memberships, and invitations

    ### Frontend
    - **TailwindCSS** for styling
    - **Hotwire** (Turbo + Stimulus) for modern frontend interactions
    - Responsive design ready

    ### API & Team Management
    - **JSON:API** compliant REST API
    - Workspace/team models with role-based permissions
    - Invitation system for team collaboration
    - Slug-based routing with FriendlyId

    ## 🛠️ Getting Started

    1. **Install dependencies:**
       ```bash
       bin/setup
       ```

    2. **Configure environment variables:**
       ```bash
       cp .env.example .env
       # Edit .env with your actual values
       ```

    3. **Start the development server:**
       ```bash
       bin/dev
       ```

    4. **Visit your application:**
       - Web interface: http://localhost:3000
       - Sidekiq dashboard: http://localhost:3000/admin/sidekiq (admin users only)

    ## 🔧 Configuration

    ### Database
    Make sure PostgreSQL is running and the pgvector extension is available:
    ```sql
    CREATE EXTENSION IF NOT EXISTS vector;
    ```

    ### Redis
    Ensure Redis is running for Sidekiq background jobs:
    ```bash
    redis-server
    ```

    ### OmniAuth Providers
    Configure your OAuth applications and update `.env`:
    - Google: https://console.developers.google.com/
    - GitHub: https://github.com/settings/developers
    - Slack: https://api.slack.com/apps

    ## 🧪 Running Tests

    ```bash
    # Run all tests
    bin/rails test

    # Or with RSpec (if installed)
    bundle exec rspec
    ```

    ## 📋 API Usage

    The application provides a JSON:API compliant REST API at `/api/v1/`:

    ```bash
    # Get user's workspaces
    curl -H "Authorization: Bearer YOUR_TOKEN" http://localhost:3000/api/v1/workspaces

    # Create a new workspace
    curl -X POST -H "Content-Type: application/json" -H "Authorization: Bearer YOUR_TOKEN" \\
         -d '{"workspace":{"name":"My Workspace","description":"A new workspace"}}' \\
         http://localhost:3000/api/v1/workspaces
    ```

    ## 🎯 Next Steps

    1. Customize the design and branding
    2. Add your business-specific models and features
    3. Configure deployment (Fly.io, Render, Heroku, etc.)
    4. Set up monitoring and error tracking
    5. Add more OAuth providers as needed

    ## 🤝 Team Management

    - **Owners** can manage all aspects of a workspace
    - **Admins** can invite/remove members and manage settings
    - **Members** have standard access to workspace features
    - Use the invitation system to add team members via email

    Enjoy building your SaaS application! 🚀
  MD

  say ""
  say "✅ Rails SaaS Starter Template setup complete!"
  say ""
  say "📋 Next steps:"
  say "   1. cd into your application directory"
  say "   2. Run 'bin/setup' to complete configuration"  
  say "   3. Update .env with your actual values"
  say "   4. Run 'bin/dev' to start the development server"
  say ""
  say "📖 Check README_SETUP.md for detailed instructions"
  say ""

  # Create bin/synth CLI
  run 'mkdir -p bin'
  create_file 'bin/synth', <<~RUBY
    #!/usr/bin/env ruby
    # frozen_string_literal: true

    require 'thor'
    require_relative '../lib/synth/cli'

    Synth::CLI.start(ARGV)
  RUBY
  run 'chmod +x bin/synth'

  # Create CLI implementation
  run 'mkdir -p lib/synth'
  create_file 'lib/synth/cli.rb', <<~RUBY
    # frozen_string_literal: true

    require 'thor'

    module Synth
      class CLI < Thor
        desc 'list', 'List installed modules'
        def list
          modules_path = File.expand_path('../templates/synth', __dir__)
          puts 'Installed modules:'

          if Dir.exist?(modules_path)
            Dir.children(modules_path).each { |m| puts "  - #{m}" }
          else
            puts '  (none)'
          end
        end

        desc 'add MODULE', 'Add a module (e.g. ai, workspace, billing)'
        def add(module_name)
          modules_path = File.expand_path('../templates/synth', __dir__)
          module_path = File.join(modules_path, module_name)
          
          unless Dir.exist?(module_path)
            puts "Error: Module '#{module_name}' not found"
            puts "Available modules: #{Dir.exist?(modules_path) ? Dir.children(modules_path).join(', ') : 'none'}"
            return
          end

          installer_path = File.join(module_path, 'install.rb')
          
          if File.exist?(installer_path)
            puts "Installing #{module_name} module..."
            load installer_path
            puts "#{module_name.capitalize} module installed successfully!"
          else
            puts "Error: No installer found for #{module_name} module"
          end
        end

        desc 'remove MODULE', 'Remove a module'
        def remove(module_name)
          puts "[stub] Remove module: #{module_name}"
        end

        desc 'upgrade', 'Upgrade installed modules'
        def upgrade
          puts '[stub] Upgrade modules'
        end

        desc 'test [MODULE]', 'Run tests for a specific module'
        def test(module_name = 'all')
          if module_name == 'all'
            puts 'Running full test suite...'
            system('bin/rails test') || system('bundle exec rspec')
          else
            puts "[stub] Run #{module_name} tests"
          end
        end

        desc 'doctor', 'Validate setup and keys'
        def doctor
          puts 'Running synth doctor...'
          
          checks = [
            check_database,
            check_redis,
            check_environment_variables
          ]
          
          if checks.all?
            puts "✅ All checks passed!"
          else
            puts "❌ Some checks failed. Please review the issues above."
          end
        end

        desc 'scaffold agent NAME', 'Scaffold a new AI agent'
        def scaffold(name)
          puts "[stub] Scaffold agent: #{name}"
          # TODO: implement agent scaffolding
        end
        
        private
        
        def check_database
          print "Checking database connection... "
          require_relative '../../config/environment'
          ActiveRecord::Base.connection.execute('SELECT 1')
          puts "✅"
          true
        rescue => e
          puts "❌ (#{e.message})"
          false
        end
        
        def check_redis
          print "Checking Redis connection... "
          require 'redis'
          redis = Redis.new(url: ENV.fetch('REDIS_URL', 'redis://localhost:6379/0'))
          redis.ping
          puts "✅"
          true
        rescue => e
          puts "❌ (#{e.message})"
          false
        end
        
        def check_environment_variables
          print "Checking environment variables... "
          required_vars = %w[DEVISE_SECRET_KEY]
          missing_vars = required_vars.reject { |var| ENV[var] }
          
          if missing_vars.empty?
            puts "✅"
            true
          else
            puts "❌ Missing: #{missing_vars.join(', ')}"
            false
          end
        end
      end
    end
  RUBY

  # Create an example AI module skeleton
  run 'mkdir -p lib/templates/synth/ai'
  create_file 'lib/templates/synth/ai/install.rb', <<~RUBY
    # frozen_string_literal: true

    # Example installer for the AI module.  In a real implementation this
    # would create models, migrations, jobs, controllers, and tests for
    # prompt templates, LLM jobs, and MCP integration.
    say 'Installing AI module...'
    # TODO: implement prompt template models and LLM job system
  RUBY
  
  create_file 'lib/templates/synth/ai/README.md', <<~MD
    # AI Module

    Provides prompt templates, asynchronous LLM job processing, and a multi‑context provider (MCP).

    - **Prompt templates** store prompts with variables, tags, and versions.
    - **LLM jobs** run prompts asynchronously via Sidekiq, handling retries and logging inputs/outputs.
    - **MCP** fetches context from your database, external APIs, files, semantic memory, or code.

    Install this module via:

    ```sh
    bin/synth add ai
    ```

    It will add the necessary models, migrations, routes, controllers, and tests.
  MD
  
  # Run database setup
  say "🗃️  Setting up database..."
  rails_command 'db:create'
  rails_command 'db:migrate'
end

say "✅ Template setup complete.  Run `bin/setup` to finish configuring your application."<|MERGE_RESOLUTION|>--- conflicted
+++ resolved
@@ -220,10 +220,6 @@
   create_file 'app/serializers/workspace_serializer.rb', <<~RUBY
     # frozen_string_literal: true
 
-<<<<<<< HEAD
-  # Basic User model first (Devise should handle this)
-  # Note: Enhanced workspace models will be available via bin/synth add workspace
-=======
     class WorkspaceSerializer < ApplicationSerializer
       attributes :id, :name, :slug, :description, :created_at, :updated_at
       
@@ -258,7 +254,6 @@
       registrations: 'users/registrations'
     }
   RUBY
->>>>>>> fe283fcc
 
   # Mount Sidekiq web UI behind authentication
   route "require 'sidekiq/web'\nauthenticate :user, lambda { |u| u.respond_to?(:admin?) && u.admin? } do\n  mount Sidekiq::Web => '/admin/sidekiq'\nend"
