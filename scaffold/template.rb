--- conflicted
+++ resolved
@@ -63,12 +63,6 @@
   gem 'faker', '~> 3.3'
   gem 'rspec-rails', '~> 8.0'
   gem 'database_cleaner-active_record', '~> 2.1'
-<<<<<<< HEAD
-  gem 'webmock', '~> 3.18'
-  gem 'capybara', '~> 3.39'
-  gem 'selenium-webdriver', '~> 4.10'
-  gem 'shoulda-matchers', '~> 5.3'
-=======
   gem 'shoulda-matchers', '~> 6.5'
   gem 'capybara', '~> 3.40'
   gem 'selenium-webdriver', '~> 4.27'
@@ -79,7 +73,6 @@
   gem 'web-console', '~> 4.2'
   gem 'listen', '~> 3.8'
   gem 'spring', '~> 4.1'
->>>>>>> 67e89d2a
 end
 
 after_bundle do
@@ -1150,11 +1143,6 @@
     It will add the necessary models, migrations, routes, controllers, and tests.
   MD
 
-<<<<<<< HEAD
-  # Install testing module by default
-  say 'Installing testing module...'
-  apply 'lib/templates/synth/testing/install.rb'
-=======
   # Create GitHub Actions workflow template for CI with API schema validation
   run 'mkdir -p .github/workflows'
   create_file '.github/workflows/test.yml', <<~YAML
@@ -1250,7 +1238,6 @@
   say "🗃️  Setting up database..."
   rails_command 'db:create'
   rails_command 'db:migrate'
->>>>>>> 67e89d2a
 end
 
 say "✅ Template setup complete.  Run `bin/setup` to finish configuring your application."