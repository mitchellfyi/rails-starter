--- conflicted
+++ resolved
@@ -17,8 +17,6 @@
 1. **Install prerequisites.**  You’ll need a recent Ruby (matching Rails Edge), Node.js/Yarn, PostgreSQL (with the `pgvector` extension), Redis, and Fly.io or Render CLI if you plan to deploy.
 2. **Create your app.**  Run:
 
-   ```bash
-   rails new myapp --dev -m https://raw.githubusercontent.com/mitchellfyi/rails-starter/main/scaffold/template.rb
    cd myapp
    
    # Boot the application
@@ -30,19 +28,6 @@
 
 3. **Explore `bin/synth`.**  The CLI tool allows you to manage feature modules:
 
-<<<<<<< HEAD
-   ```bash
-   bin/synth help              # Show all available commands with descriptions
-   bin/synth list              # Show installed modules
-   bin/synth add ai            # Add AI/LLM support
-   bin/synth add billing       # Add Stripe billing
-   bin/synth add cms           # Add CMS/blog engine
-   bin/synth remove cms        # Remove the CMS/blog engine
-   bin/synth upgrade           # Pull in latest module versions
-   bin/synth test ai           # Run AI tests
-   bin/synth doctor            # Validate your setup (keys, MCP fetchers)
-   bin/synth scaffold agent chatbot_support  # Create AI agent
-=======
    ```sh
    bin/synth list            # Show installed modules
    bin/synth add ai          # Add AI/LLM support
@@ -52,7 +37,6 @@
    bin/synth test ai         # Run AI tests
    bin/synth doctor          # Validate your setup (environment, database, Redis, keys)
    bin/synth scaffold agent chatbot_support
->>>>>>> 3b159bd6
    ```
 
 4. **Configure your environment.**  Copy `.env.example` to `.env` and fill in secrets for Devise, OmniAuth providers, Stripe API keys, and LLM providers.  Configure your database (`config/database.yml`) and set up Redis.
@@ -62,46 +46,6 @@
 6. **Run the test suite.**  Execute `bin/rails test` (Minitest) or `bundle exec rspec` if you installed RSpec.  The template ships with mocks for external services and ensures that the default install passes all tests.
 
 7. **Deploy to production.**  Choose from Fly.io, Render, or Kamal deployment platforms. See `DEPLOYMENT.md` for complete deployment guides and platform-specific instructions.
-
-## Troubleshooting
-
-### Common Issues
-
-**"Thor not found" error:**
-```bash
-# Install Thor gem system-wide
-sudo apt install ruby-thor  # Ubuntu/Debian
-gem install thor             # Alternative if you have gem permissions
-```
-
-**Database connection errors:**
-```bash
-# Ensure PostgreSQL is running and pgvector is installed
-sudo apt install postgresql-16-pgvector  # Ubuntu/Debian
-createdb myapp_development
-```
-
-**Redis connection errors:**
-```bash
-# Start Redis service
-sudo systemctl start redis-server
-# Or install Redis
-sudo apt install redis-server
-```
-
-**Missing environment variables:**
-```bash
-# Copy and configure environment file
-cp .env.example .env
-# Edit .env with your API keys and database credentials
-```
-
-### Getting Help
-
-- Check the [CHANGELOG.md](CHANGELOG.md) for recent changes
-- Review module-specific documentation in `lib/templates/synth/`
-- Run `bin/synth doctor` to validate your setup
-- Open an issue on GitHub for bugs or feature requests
 
 ## Features
 
@@ -129,17 +73,7 @@
 
 ### CLI (`bin/synth`)
 
-The `bin/synth` tool is a Thor‑based CLI that manages modules in the `lib/templates/synth/` directory.  Modules encapsulate features like `ai`, `billing`, `cms`, `admin`, `deploy`, `testing`, `api`, and `docs`.  Each module includes installation scripts, migrations, seeds, and a README.  The CLI logs its actions to `log/synth.log` and provides commands to scaffold new agents for AI features.
-
-**Key Commands:**
-- `bin/synth help` - Show all commands with detailed descriptions
-- `bin/synth add MODULE` - Install feature modules (ai, billing, cms, admin)
-- `bin/synth list` - Show installed modules and versions
-- `bin/synth doctor` - Validate setup, API keys, and configuration
-- `bin/synth test [MODULE]` - Run tests for all modules or specific module
-- `bin/synth scaffold agent NAME` - Create new AI agents
-
-For complete CLI documentation and examples, see the [Documentation Index](docs/README.md).
+The `bin/synth` tool is a Thor‑based CLI that manages modules in the `lib/templates/synth/` directory.  Modules encapsulate features like `auth`, `billing`, `ai`, `mcp`, `cms`, `admin`, `deploy`, `testing`, `api`, and `docs`.  Each module includes installation scripts, migrations, seeds, and a README.  The CLI logs its actions to `log/synth.log` and provides commands to scaffold new agents for AI features.
 
 ### Testing
 
@@ -153,24 +87,13 @@
 
 ## Contributing
 
-Contributions are welcome!  Please read **[AGENTS.md](AGENTS.md)** for detailed instructions on picking tasks, planning, implementing, testing, and verifying work.  
+Contributions are welcome!  Please read **AGENTS.md** for detailed instructions on picking tasks, planning, implementing, testing, and verifying work.  In short:
 
-### Quick Start for Contributors
-1. Pick an open issue from the [project board](https://github.com/users/mitchellfyi/projects/2)
-2. Create a branch and implement the feature with tests
-3. Keep commits small and focused; follow established patterns
-4. Update documentation where needed
-5. Open a PR, link it to the issue, and request review
-
-### Documentation
-- **[Documentation Index](docs/README.md)** - Complete documentation overview
-- **[Module Development Guide](docs/CONTRIBUTING_MODULES.md)** - How to create new modules  
-- **[Testing Strategy](docs/TESTING.md)** - Testing guidelines and CI setup
-- **[API Documentation](docs/api/README.md)** - Complete REST API reference
-- **[Configuration Guide](docs/CONFIGURATION.md)** - Environment and module setup
-
-### Module System
-Create new features as self-contained modules using `bin/synth`. See the [Module Development Guide](docs/CONTRIBUTING_MODULES.md) for detailed instructions.
+1. Pick an open issue from the project board.
+2. Create a branch and implement the feature with tests.
+3. Keep commits small and focused; follow established patterns.
+4. Update documentation where needed.
+5. Open a PR, link it to the issue, and request review.
 
 ## License
 
