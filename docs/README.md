--- conflicted
+++ resolved
@@ -87,9 +87,3 @@
 ```
 
 ---
-
-<<<<<<< HEAD
-*Documentation generated on 2025-07-27 10:13:42 by `bin/synth docs`*
-=======
-*Documentation generated on 2025-07-27 10:11:21 by `bin/synth docs`*
->>>>>>> c9c73e43
