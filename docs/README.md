--- conflicted
+++ resolved
@@ -87,9 +87,3 @@
 ```
 
 ---
-
-<<<<<<< HEAD
-*Documentation generated on 2025-07-27 11:47:45 by `bin/synth docs`*
-=======
-*Documentation generated on 2025-07-27 12:43:32 by `bin/synth docs`*
->>>>>>> c6c9649e
