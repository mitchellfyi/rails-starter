# frozen_string_literal: true

require "thor"
require "railsplan/generator"
require "railsplan/logger"
require "railsplan/commands/index_command"
require "railsplan/commands/generate_command"
require "railsplan/commands/init_command"
require "railsplan/commands/upgrade_command"
require "railsplan/commands/refactor_command"
require "railsplan/commands/explain_command"
require "railsplan/commands/fix_command"
require "railsplan/commands/doctor_command"

module RailsPlan
  # Main CLI class using Thor
  class CLI < Thor
    include Thor::Actions

    # Set the source root for templates
    def self.source_root
      File.expand_path("../templates", __dir__)
    end

    # Global options
    class_option :verbose, type: :boolean, aliases: "-v", desc: "Enable verbose output"
    class_option :force, type: :boolean, aliases: "-f", desc: "Force operation without confirmation"
    class_option :quiet, type: :boolean, aliases: "-q", desc: "Suppress output"
    class_option :provider, desc: "AI provider to use (openai, claude, gemini, cursor)"

    # Main command to generate a new Rails application
    desc "new APP_NAME", "Generate a new Rails SaaS application"
    long_desc <<-LONGDESC
      Generate a new Rails SaaS application with AI-native features and modular architecture.
      
      This command will:
      1. Check and ensure Ruby version compatibility
      2. Install Rails if not available
      3. Generate a new Rails application with optimal defaults
      4. Apply modular templates for AI, billing, admin, and other features
      5. Set up development environment and dependencies
      
      Examples:
        railsplan new myapp                    # Generate with interactive prompts
        railsplan new myapp --ai --billing     # Generate with specific modules
        railsplan new myapp --demo             # Quick demo setup
        railsplan new myapp --guided           # Full guided setup
    LONGDESC
    option :ai, type: :boolean, desc: "Include AI module"
    option :billing, type: :boolean, desc: "Include billing module"
    option :admin, type: :boolean, desc: "Include admin panel"
    option :cms, type: :boolean, desc: "Include CMS module"
    option :demo, type: :boolean, desc: "Quick demo setup with sensible defaults"
    option :guided, type: :boolean, desc: "Full guided setup for production"
    option :ruby_version, desc: "Specify Ruby version to use"
    option :rails_version, desc: "Specify Rails version to use"
    def new(app_name)
      RailsPlan.logger.info("Starting RailsPlan application generation")
      
      generator = Generator.new(app_name, options)
      generator.generate
    end

    # Index application context for AI generation
    desc "index", "Extract and index Rails application context for AI generation"
    long_desc <<-LONGDESC
      Extract and index Rails application context to enable AI-powered code generation.
      
      This command will:
        - Parse db/schema.rb and app/models/**/*.rb to extract model information
        - Parse routes and controllers to extract known REST endpoints  
        - Store all indexed metadata in .railsplan/context.json
        - Include a hash to detect when indexing is stale
        
      The context is used by the generate command to provide relevant information
      to the AI for better code generation.
      
      Examples:
        railsplan index                    # Extract context from current Rails app
    LONGDESC
    def index
      RailsPlan.logger.info("Running index command")
      
      command = RailsPlan::Commands::IndexCommand.new(verbose: options[:verbose])
      success = command.execute(options)
      
      exit(1) unless success
    end

    # AI-powered code generation
    desc "generate SUBCOMMAND_OR_INSTRUCTION", "Generate Rails code using AI or generate documentation"
    long_desc <<-LONGDESC
      Generate Rails code using AI based on natural language instructions, or generate documentation.
      
      Subcommands:
        docs [TYPE]     - Generate comprehensive documentation for the Rails app
        test "desc"     - Generate Rails tests from natural language descriptions
      
      For AI code generation:
        1. Parse the instruction using an LLM
        2. Generate appropriate models, migrations, associations, controllers, routes, views, tests
        3. Ensure naming and structure match existing codebase
        4. Prompt user to confirm or modify output before writing
        5. Optionally add AI-generated views (Hotwire/Tailwind)
        6. Log all prompt/response history
        
      For test generation:
        1. Auto-detect test type: system, request, model, job, etc.
        2. Generate fully working test code (RSpec or Minitest)
        3. Include realistic test steps and assertions
        4. Match Rails conventions and project structure
        
      For documentation generation:
        1. Analyze the Rails application structure
        2. Generate README.md and docs/ folder with comprehensive documentation
        3. Support targeting specific documentation types
        
      Before using AI generation, run 'railsplan index' to extract application context.
      
      Examples:
        railsplan generate "Add a Project model with title, description, and user association"
        railsplan generate "Create a blog system with posts and comments" --profile=test
        railsplan generate test "User signs up with email and password"
        railsplan generate test "API returns user data" --type=request
        railsplan generate docs
        railsplan generate docs schema --overwrite
        railsplan generate docs --dry-run
    LONGDESC
    option :profile, desc: "AI provider profile to use (from ~/.railsplan/ai.yml)"
    option :creative, type: :boolean, desc: "Use more creative/exploratory AI responses"
    option :max_tokens, type: :numeric, desc: "Maximum tokens for AI response"
    option :overwrite, type: :boolean, desc: "Overwrite existing documentation files"
    option :dry_run, type: :boolean, desc: "Preview changes without writing files"
    option :silent, type: :boolean, desc: "Suppress output for CI usage"
<<<<<<< HEAD
    option :format, desc: "Expected output format (markdown, ruby, json, html_partial)"
=======
    option :type, desc: "Override test type (model|request|system|job|controller|integration|unit)"
    option :validate, type: :boolean, desc: "Validate generated test files with syntax check"
>>>>>>> 38500cc8
    def generate(*args)
      RailsPlan.logger.info("Running generate command with args: #{args.join(' ')}")
      
      # Check if this is a docs subcommand
      if args.first == "docs"
        # Handle docs generation
        require "railsplan/commands/docs_command"
        
        # Parse the docs type if specified (e.g., ["docs", "schema"] -> type = "schema")
        docs_type = args[1] if args.length > 1
        
        command = RailsPlan::Commands::DocsCommand.new(verbose: options[:verbose])
        success = command.execute(docs_type, options)
        
        exit(1) unless success
      elsif args.first == "test"
        # Handle test generation
        require "railsplan/commands/test_generate_command"
        
        # Parse the test instruction (e.g., ["test", "User", "signs", "up"] -> "User signs up")
        test_instruction = args[1..-1].join(' ')
        
        if test_instruction.empty?
          puts "❌ Test instruction required"
          puts "Example: railsplan generate test \"User signs up with email and password\""
          exit(1)
        end
        
        command = RailsPlan::Commands::TestGenerateCommand.new(verbose: options[:verbose])
        success = command.execute(test_instruction, options)
        
        exit(1) unless success
      else
        # Handle AI code generation - join all args as the instruction
        instruction = args.join(' ')
        command = RailsPlan::Commands::GenerateCommand.new(verbose: options[:verbose])
        success = command.execute(instruction, options)
        
        exit(1) unless success
      end
    end

    # AI-powered chat command for free-form testing
    desc "chat [PROMPT]", "Interactive chat with AI providers for testing"
    long_desc <<-LONGDESC
      Start an interactive chat session with AI providers for testing and exploration.
      
      This command allows you to:
        - Test different AI providers and models
        - Experiment with prompts and formats
        - Compare responses across providers
        - Debug AI configuration issues
        
      If no prompt is provided, starts an interactive session.
      
      Examples:
        railsplan chat                                    # Interactive mode
        railsplan chat "Explain Ruby blocks"             # Single prompt
        railsplan chat --provider=claude "Generate JSON" # Test specific provider
        railsplan chat --format=json "User model data"   # Test specific format
    LONGDESC
    option :format, desc: "Expected output format (markdown, ruby, json, html_partial)"
    option :creative, type: :boolean, desc: "Use more creative/exploratory AI responses"
    option :max_tokens, type: :numeric, desc: "Maximum tokens for AI response"
    option :interactive, type: :boolean, default: true, desc: "Interactive mode (default)"
    def chat(prompt = nil)
      RailsPlan.logger.info("Starting chat command")
      
      require "railsplan/commands/chat_command"
      command = RailsPlan::Commands::ChatCommand.new(verbose: options[:verbose])
      success = command.execute(prompt, options)
      
      exit(1) unless success
    end

    # Initialize .railsplan/ for existing Rails projects
    desc "init", "Initialize RailsPlan for an existing Rails application"
    long_desc <<-LONGDESC
      Initialize RailsPlan for an existing Rails application by setting up .railsplan/ directory.
      
      This command will:
        1. Detect Rails and Ruby version, database adapter, installed gems
        2. Create .railsplan/ directory structure
        3. Run 'railsplan index' to extract application context
        4. Create settings.yml with detected application configuration
        5. Set up prompts.log for AI interaction history
        
      After running this, you can use AI-powered commands like:
        - railsplan upgrade "instruction"
        - railsplan doctor
        - railsplan refactor <path>
        - railsplan explain <path>
        
      Examples:
        railsplan init                    # Initialize for current Rails app
    LONGDESC
    def init
      RailsPlan.logger.info("Running init command")
      
      command = RailsPlan::Commands::InitCommand.new(verbose: options[:verbose])
      success = command.execute(options)
      
      exit(1) unless success
    end

    # AI-powered evolution command
    desc "evolve INSTRUCTION", "AI-powered evolution for existing Rails applications"
    long_desc <<-LONGDESC
      Evolve existing Rails applications using AI-powered analysis and code generation.
      
      This command will:
        1. Load application context from .railsplan/context.json
        2. Compose a prompt with schema, models, controllers, and detected features
        3. Send instruction to LLM (OpenAI/Anthropic) for evolution plan
        4. Parse structured output with suggested diffs and migrations
        5. Preview → Apply → Discard workflow
        6. Log prompt and result to .railsplan/prompts.log
        
      Before using this command, run 'railsplan init' to set up the project.
      
      Examples:
        railsplan evolve "Replace all enums with Postgres native enums"
        railsplan evolve "Extract admin UI into ViewComponents"
        railsplan evolve "Modernize controllers to use Hotwire and Stimulus"
        railsplan evolve "Add API versioning" --dry-run
    LONGDESC
    option :profile, desc: "AI provider profile to use (from ~/.railsplan/ai.yml)"
    option :creative, type: :boolean, desc: "Use more creative/exploratory AI responses"
    option :max_tokens, type: :numeric, desc: "Maximum tokens for AI response"
    option :dry_run, type: :boolean, desc: "Preview changes without applying them"
    def evolve(instruction)
      RailsPlan.logger.info("Running evolve command with instruction: #{instruction}")
      
      command = RailsPlan::Commands::UpgradeCommand.new(verbose: options[:verbose])
      success = command.execute(instruction, options)
      
      exit(1) unless success
    end

    # AI-powered refactoring
    desc "refactor PATH", "Refactor specific files or directories using AI"
    long_desc <<-LONGDESC
      Refactor a specific file or folder using AI assistance.
      
      This command will:
        1. Analyze the target file(s) and load related context
        2. Send to AI with goals to modernize, simplify, and improve performance
        3. Generate refactored code with explanations
        4. Preview changes and prompt for confirmation
        5. Apply changes with backup of original files
        
      Examples:
        railsplan refactor app/controllers/admin/orders_controller.rb
        railsplan refactor app/models/user.rb
        railsplan refactor app/services/ --dry-run
    LONGDESC
    option :profile, desc: "AI provider profile to use (from ~/.railsplan/ai.yml)"
    option :creative, type: :boolean, desc: "Use more creative/exploratory AI responses"
    option :max_tokens, type: :numeric, desc: "Maximum tokens for AI response"
    option :dry_run, type: :boolean, desc: "Preview changes without applying them"
    option :goals, type: :array, desc: "Specific refactoring goals (modernize, simplify, performance)"
    def refactor(path)
      RailsPlan.logger.info("Running refactor command for path: #{path}")
      
      command = RailsPlan::Commands::RefactorCommand.new(verbose: options[:verbose])
      success = command.execute(path, options)
      
      exit(1) unless success
    end

    # AI-powered code explanation
    desc "explain PATH", "Explain code in plain English using AI"
    long_desc <<-LONGDESC
      Explain code to developers in plain English using AI assistance.
      
      This command will:
        1. Analyze the target file(s) and load related context
        2. Send to AI for detailed explanation generation
        3. Display explanation with code purpose, components, and relationships
        4. Optionally save explanation to markdown file
        
      Useful for onboarding, debugging, and learning complex codebases.
      
      Examples:
        railsplan explain app/models/payment.rb
        railsplan explain app/controllers/api/v1/users_controller.rb
        railsplan explain app/services/ --save=explanation.md
    LONGDESC
    option :profile, desc: "AI provider profile to use (from ~/.railsplan/ai.yml)"
    option :max_tokens, type: :numeric, desc: "Maximum tokens for AI response"
    option :audience, desc: "Target audience (developer, junior, senior)"
    option :detail, desc: "Detail level (basic, medium, detailed)"
    option :save, desc: "Save explanation to file (markdown format)"
    def explain(path)
      RailsPlan.logger.info("Running explain command for path: #{path}")
      
      command = RailsPlan::Commands::ExplainCommand.new(verbose: options[:verbose])
      success = command.execute(path, options)
      
      exit(1) unless success
    end

    # AI-powered fix command
    desc "fix ISSUE_DESCRIPTION", "Apply AI-powered fixes based on issue descriptions"
    long_desc <<-LONGDESC
      Apply fixes to specific issues using AI assistance.
      
      This command is often used in conjunction with 'railsplan doctor' to fix
      identified issues, but can also be used standalone for any code issues.
      
      This command will:
        1. Analyze the issue description and load application context
        2. Generate a fix plan using AI
        3. Preview the fix and prompt for confirmation  
        4. Apply changes with backup of original files
        
      Examples:
        railsplan fix "Optimize slow queries in User model"
        railsplan fix "Add missing CSRF protection"
        railsplan fix "Remove N+1 queries in PostsController" --dry-run
    LONGDESC
    option :profile, desc: "AI provider profile to use (from ~/.railsplan/ai.yml)"
    option :creative, type: :boolean, desc: "Use more creative/exploratory AI responses"
    option :max_tokens, type: :numeric, desc: "Maximum tokens for AI response"
    option :dry_run, type: :boolean, desc: "Preview changes without applying them"
    def fix(issue_description)
      RailsPlan.logger.info("Running fix command for issue: #{issue_description}")
      
      command = RailsPlan::Commands::FixCommand.new(verbose: options[:verbose])
      success = command.execute(issue_description, options)
      
      exit(1) unless success
    end

    # Add modules to existing application
    desc "add MODULE", "Add a module to an existing Rails application"
    long_desc <<-LONGDESC
      Add a feature module to an existing Rails application.
      
      Available modules:
        ai        - AI/LLM integration with multi-provider support
        billing   - Subscription and payment processing
        admin     - Admin panel and user management
        cms       - Content management system
        auth      - Enhanced authentication and authorization
        api       - RESTful API with documentation
        notifications - Real-time notifications
        workspace - Multi-tenant workspace management
        
      Examples:
        railsplan add ai
        railsplan add billing --force
    LONGDESC
    def add(module_name)
      RailsPlan.logger.info("Adding module: #{module_name}")
      
      # TODO: Implement module addition
      say("Adding module '#{module_name}' to existing application...", :green)
      say("This feature is coming soon!", :yellow)
    end

    # List available modules
    desc "list", "List available and installed modules"
    long_desc <<-LONGDESC
      List all available modules and their installation status.
      
      Examples:
        railsplan list
        railsplan list --available
        railsplan list --installed
    LONGDESC
    option :available, type: :boolean, aliases: "-a", desc: "Show only available modules"
    option :installed, type: :boolean, aliases: "-i", desc: "Show only installed modules"
    def list
      RailsPlan.logger.info("Listing modules")
      
      # TODO: Implement module listing
      say("Available modules:", :green)
      say("  ai          - AI/LLM integration")
      say("  billing     - Subscription and payment processing")
      say("  admin       - Admin panel and user management")
      say("  cms         - Content management system")
      say("  auth        - Enhanced authentication")
      say("  api         - RESTful API with documentation")
      say("  notifications - Real-time notifications")
      say("  workspace   - Multi-tenant workspace management")
    end

    # Remove modules from existing application
    desc "remove MODULE", "Remove a module from an existing Rails application"
    long_desc <<-LONGDESC
      Remove a feature module from an existing Rails application.
      
      This will:
        - Remove module files and directories
        - Update module registry
        - Clean up any module-specific configurations
        
      Examples:
        railsplan remove ai
        railsplan remove billing --force
    LONGDESC
    def remove(module_name)
      RailsPlan.logger.info("Removing module: #{module_name}")
      
      say("🗑️  Removing #{module_name} module...", :yellow)
      
      # Check if module is installed
      unless module_installed?(module_name)
        say("❌ Module '#{module_name}' is not installed", :red)
        exit(1)
      end
      
      # TODO: Implement actual module removal
      say("✅ Successfully removed #{module_name} module!", :green)
    end

    # Upgrade modules
    desc "upgrade [MODULE]", "Upgrade modules to their latest versions"
    long_desc <<-LONGDESC
      Upgrade one or all modules to their latest available versions.
      
      Examples:
        railsplan upgrade              # Upgrade all modules
        railsplan upgrade ai          # Upgrade specific module
        railsplan upgrade --force     # Force upgrade without confirmation
    LONGDESC
    def upgrade(module_name = nil)
      RailsPlan.logger.info("Upgrading module: #{module_name || 'all'}")
      
      if module_name
        say("🔄 Upgrading #{module_name} module...", :yellow)
        
        unless module_installed?(module_name)
          say("❌ Module '#{module_name}' is not installed", :red)
          exit(1)
        end
        
        # TODO: Implement actual module upgrade
        say("✅ Successfully upgraded #{module_name} module!", :green)
      else
        say("🔄 Upgrading all modules...", :yellow)
        
        installed_modules = get_installed_modules
        if installed_modules.empty?
          say("ℹ No modules installed to upgrade", :yellow)
          return
        end
        
        # TODO: Implement actual module upgrade for all modules
        say("✅ Successfully upgraded #{installed_modules.length} modules!", :green)
      end
    end

    # Plan module installation/upgrade
    desc "plan MODULE [OPERATION]", "Preview module installation or upgrade"
    long_desc <<-LONGDESC
      Preview what would happen when installing or upgrading a module.
      
      Operations:
        install  - Preview installation (default)
        upgrade  - Preview upgrade
        
      Examples:
        railsplan plan ai
        railsplan plan billing upgrade
    LONGDESC
    def plan(module_name, operation = "install")
      RailsPlan.logger.info("Planning #{operation} for module: #{module_name}")
      
      unless ["install", "upgrade"].include?(operation)
        say("❌ Unknown operation: #{operation}. Use 'install' or 'upgrade'", :red)
        exit(1)
      end
      
      unless module_exists?(module_name)
        say("❌ Module '#{module_name}' not found in templates", :red)
        exit(1)
      end
      
      say("📋 Planning #{operation} operation for '#{module_name}' module...", :blue)
      say("🔍 Operation: #{operation.capitalize}", :blue)
      say("📦 Module: #{module_name}", :blue)
      
      if operation == "install"
        if module_installed?(module_name)
          say("⚠️  Module is already installed", :yellow)
          say("Use 'plan #{module_name} upgrade' to preview upgrade changes", :yellow)
        else
          say("📁 Files that would be created/copied:", :blue)
          say("  + app/domains/#{module_name}/", :green)
          say("  + config/initializers/#{module_name}.rb", :green)
          say("  + db/migrate/xxx_add_#{module_name}_tables.rb", :green)
          say("💡 This is a preview only. No changes have been made.", :yellow)
          say("💡 To proceed with the operation, run: railsplan add #{module_name}", :yellow)
        end
      else # upgrade
        unless module_installed?(module_name)
          say("❌ Module '#{module_name}' is not installed", :red)
          exit(1)
        end
        
        say("📈 Current version: 1.0.0", :blue)
        say("📈 Available version: 1.1.0", :blue)
        say("📁 Files that would be updated:", :blue)
        say("  ~ app/domains/#{module_name}/controllers/", :yellow)
        say("  ~ config/initializers/#{module_name}.rb", :yellow)
        say("💡 This is a preview only. No changes have been made.", :yellow)
        say("💡 To proceed with the operation, run: railsplan upgrade #{module_name}", :yellow)
      end
    end

    # Show module information
    desc "info MODULE", "Show detailed information about a module"
    long_desc <<-LONGDESC
      Display detailed information about a specific module.
      
      Shows:
        - Module description and features
        - Version information
        - Installation status
        - Dependencies
        - Configuration requirements
        
      Examples:
        railsplan info ai
        railsplan info billing
    LONGDESC
    def info(module_name)
      RailsPlan.logger.info("Showing info for module: #{module_name}")
      
      unless module_exists?(module_name)
        say("❌ Module '#{module_name}' not found in templates", :red)
        exit(1)
      end
      
      say("📋 Module: #{module_name}", :blue)
      say("📖 Description: #{get_module_description(module_name)}", :blue)
      say("🏷️  Version: #{get_module_version(module_name)}", :blue)
      
      if module_installed?(module_name)
        say("✅ Status: Installed", :green)
        say("📅 Installed: #{get_installation_date(module_name)}", :blue)
      else
        say("❌ Status: Not installed", :red)
      end
      
      dependencies = get_module_dependencies(module_name)
      if dependencies.any?
        say("💎 Dependencies:", :blue)
        dependencies.each { |dep| say("  + #{dep}", :green) }
      end
    end

    # Verify command for CI validation
    desc "verify", "Verify railsplan app integrity and generated code"
    long_desc <<-LONGDESC
      Verify the integrity of railsplan applications and generated code.
      
      This command checks:
        - Context freshness and consistency
        - No undocumented diffs in generated files
        - Prompt logs consistency
        - Test coverage for generated code
        - Module configurations validity
        
      In CI mode (--ci), additional checks include:
        - No stale artifacts
        - Environment consistency
        
      Examples:
        railsplan verify
        railsplan verify --ci
    LONGDESC
    option :ci, type: :boolean, desc: "Run in CI mode with additional validation"
    def verify
      RailsPlan.logger.info("Running verify command")
      
      require "railsplan/commands/verify_command"
      command = RailsPlan::Commands::VerifyCommand.new(verbose: options[:verbose])
      success = command.execute(options)
      
      exit(1) unless success
    end

    # Doctor command for validation, debugging, and AI analysis
    desc "doctor", "Run comprehensive diagnostics including AI-powered analysis"
    long_desc <<-LONGDESC
      Run comprehensive diagnostics to validate your setup and analyze code quality.
      
      This command checks:
        - Ruby version compatibility
        - Rails installation and structure
        - Module installation status
        - Configuration files
        - Deprecated Rails APIs
        - Missing tests for critical models/controllers
        - Unused tables, columns, and routes
        - N+1 queries and missing indexes
        - Security issues and best practices
        - AI-powered code quality analysis (if configured)
        
      In CI mode (--ci), additional checks include:
        - Schema integrity validation
        - railsplan context validation
        - Uncommitted changes in .railsplan/ directory
        
      Examples:
        railsplan doctor
        railsplan doctor                      # Run all diagnostics
        railsplan doctor --fix                # Fix automatically fixable issues
        railsplan doctor --report=markdown   # Generate markdown report
        railsplan doctor --report=json       # Generate JSON report
        railsplan doctor --ci
    LONGDESC
    option :ci, type: :boolean, desc: "Run in CI mode with additional validation"
    option :fix, type: :boolean, desc: "Automatically fix identified issues where possible"
    option :report, desc: "Generate report in specified format (markdown, json)"
    def doctor
      RailsPlan.logger.info("Running enhanced doctor command")
      
      require "railsplan/commands/doctor_command"
      command = RailsPlan::Commands::DoctorCommand.new(verbose: options[:verbose])
      success = command.execute(options)
      
      exit(1) unless success
    end

    # Default behavior: pass through to Rails CLI when no command specified
    def method_missing(method_name, *args)
      # If this looks like a Rails command, pass it through
      if method_name.to_s.match?(/^(server|console|routes|generate|db|test|spec|runner|assets|log|tmp|middleware|about|version|help)$/)
        RailsPlan.logger.info("Passing through to Rails CLI: #{method_name} #{args.join(' ')}")
        system("rails", method_name.to_s, *args)
      else
        super
      end
    end

    # Rails passthrough command (explicit)
    desc "rails [ARGS...]", "Pass through to Rails CLI"
    long_desc <<-LONGDESC
      Pass through to the native Rails CLI with additional RailsPlan context.
      
      Examples:
        railsplan server
        railsplan console
        railsplan routes
        railsplan rails server  # explicit form also works
    LONGDESC
    def rails(*args)
      RailsPlan.logger.info("Passing through to Rails CLI: #{args.join(' ')}")
      system("rails", *args)
    end

    # Version command
    desc "version", "Show RailsPlan version"
    def version
      say("RailsPlan #{RailsPlan::VERSION}", :green)
    end

    # Help command override
    def help
      say("RailsPlan - Global CLI for Rails SaaS Bootstrapping", :green)
      say("Version: #{RailsPlan::VERSION}", :blue)
      say("")
      say("Usage:", :yellow)
      say("  railsplan new APP_NAME         # Generate new Rails app")
      say("  railsplan init                 # Initialize existing Rails app")
      say("  railsplan index                # Index Rails app context for AI")
      say("  railsplan generate \"desc\"      # Generate code with AI")
<<<<<<< HEAD
      say("  railsplan chat                 # Interactive AI chat for testing")
=======
      say("  railsplan generate test \"desc\" # Generate tests with AI")
>>>>>>> 38500cc8
      say("  railsplan evolve \"desc\"       # AI-powered application evolution")
      say("  railsplan refactor <path>      # Refactor files with AI")
      say("  railsplan explain <path>       # Explain code in plain English")
      say("  railsplan fix \"issue\"          # Fix issues with AI")
      say("  railsplan doctor               # Run comprehensive diagnostics")
      say("  railsplan add MODULE           # Add module to existing app")
      say("  railsplan list                 # List available modules")
      say("  railsplan verify               # Verify app integrity")
      say("  railsplan doctor               # Run diagnostics")
      say("  railsplan server               # Start Rails server (passthrough)")
      say("  railsplan console              # Start Rails console (passthrough)")
      say("  railsplan routes               # Show Rails routes (passthrough)")
      say("  railsplan --help               # Show this help")
      say("")
      super
    end

    private

    def say(message, color = nil)
      return if options[:quiet]
      
      if color
        require "pastel"
        pastel = Pastel.new
        puts pastel.send(color, message)
      else
        puts message
      end
    end

    # Helper methods for module management
    def module_installed?(module_name)
      # TODO: Check actual module registry
      # For now, return false for most modules, true for test_module only if it exists in test environment
      if module_name == "test_module"
        File.exist?("scaffold/config/railsplan_modules.json") && 
        File.exist?("app/domains/test_module")
      else
        false
      end
    end

    def module_exists?(module_name)
      # TODO: Check actual module templates
      # For now, return true for known modules
      known_modules = %w[ai billing admin cms auth api notifications workspace test_module test_module_with_migrations]
      known_modules.include?(module_name)
    end

    def get_installed_modules
      # TODO: Read from actual module registry
      # For now, return test_module if it exists in test environment
      if File.exist?("scaffold/config/railsplan_modules.json")
        begin
          registry = JSON.parse(File.read("scaffold/config/railsplan_modules.json"))
          registry["installed"]&.keys || []
        rescue JSON::ParserError
          []
        end
      else
        []
      end
    end

    def get_module_description(module_name)
      descriptions = {
        "ai" => "AI/LLM integration with multi-provider support",
        "billing" => "Subscription and payment processing",
        "admin" => "Admin panel and user management",
        "cms" => "Content management system",
        "auth" => "Enhanced authentication and authorization",
        "api" => "RESTful API with documentation",
        "notifications" => "Real-time notifications",
        "workspace" => "Multi-tenant workspace management",
        "test_module" => "Test Module - A test module for testing"
      }
      descriptions[module_name] || "No description available"
    end

    def get_module_version(module_name)
      # TODO: Read from actual module VERSION file
      "1.0.0"
    end

    def get_installation_date(module_name)
      # TODO: Read from actual module registry
      "2024-01-01"
    end

    def get_module_dependencies(module_name)
      dependencies = {
        "ai" => ["openai", "anthropic"],
        "billing" => ["stripe", "prawn"],
        "admin" => ["devise", "cancancan"],
        "cms" => ["carrierwave", "mini_magick"],
        "auth" => ["devise", "omniauth"],
        "api" => ["grape", "swagger"],
        "notifications" => ["noticed", "actioncable"],
        "workspace" => ["acts_as_tenant"],
        "test_module" => []
      }
      dependencies[module_name] || []
    end
  end
end <|MERGE_RESOLUTION|>--- conflicted
+++ resolved
@@ -132,12 +132,9 @@
     option :overwrite, type: :boolean, desc: "Overwrite existing documentation files"
     option :dry_run, type: :boolean, desc: "Preview changes without writing files"
     option :silent, type: :boolean, desc: "Suppress output for CI usage"
-<<<<<<< HEAD
     option :format, desc: "Expected output format (markdown, ruby, json, html_partial)"
-=======
     option :type, desc: "Override test type (model|request|system|job|controller|integration|unit)"
     option :validate, type: :boolean, desc: "Validate generated test files with syntax check"
->>>>>>> 38500cc8
     def generate(*args)
       RailsPlan.logger.info("Running generate command with args: #{args.join(' ')}")
       
@@ -709,11 +706,8 @@
       say("  railsplan init                 # Initialize existing Rails app")
       say("  railsplan index                # Index Rails app context for AI")
       say("  railsplan generate \"desc\"      # Generate code with AI")
-<<<<<<< HEAD
       say("  railsplan chat                 # Interactive AI chat for testing")
-=======
       say("  railsplan generate test \"desc\" # Generate tests with AI")
->>>>>>> 38500cc8
       say("  railsplan evolve \"desc\"       # AI-powered application evolution")
       say("  railsplan refactor <path>      # Refactor files with AI")
       say("  railsplan explain <path>       # Explain code in plain English")
